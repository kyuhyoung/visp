#############################################################################
#
# ViSP, open source Visual Servoing Platform software.
# Copyright (C) 2005 - 2019 by Inria. All rights reserved.
#
# This software is free software; you can redistribute it and/or modify
# it under the terms of the GNU General Public License as published by
# the Free Software Foundation; either version 2 of the License, or
# (at your option) any later version.
# See the file LICENSE.txt at the root directory of this source
# distribution for additional information about the GNU GPL.
#
# For using ViSP with software that can not be combined with the GNU
# GPL, please contact Inria about acquiring a ViSP Professional
# Edition License.
#
# See http://visp.inria.fr for more information.
#
# This software was developed at:
# Inria Rennes - Bretagne Atlantique
# Campus Universitaire de Beaulieu
# 35042 Rennes Cedex
# France
#
# If you have questions regarding the use of this file, please contact
# Inria at visp@inria.fr
#
# This file is provided AS IS with NO WARRANTY OF ANY KIND, INCLUDING THE
# WARRANTY OF DESIGN, MERCHANTABILITY AND FITNESS FOR A PARTICULAR PURPOSE.
#
# Description:
# ViSP overall configuration file. Detect third party libraries (X11, GTK, ...)
#
# Authors:
# Fabien Spindler
#
#############################################################################

# Detect crosscompiling; need to be before project(VISP) to work
if(NOT CMAKE_TOOLCHAIN_FILE)
  # Modify default install prefix
  if(WIN32)
    set(CMAKE_INSTALL_PREFIX "${CMAKE_BINARY_DIR}/install" CACHE PATH "Installation Directory")
  endif()
else(NOT CMAKE_TOOLCHAIN_FILE)
  #Android: set output folder to ${CMAKE_BINARY_DIR}
  set( LIBRARY_OUTPUT_PATH_ROOT ${CMAKE_BINARY_DIR} CACHE PATH "root for library output, set this to change where android libs are compiled to" )
  # Crosscompiling
  set(CMAKE_INSTALL_PREFIX "${CMAKE_BINARY_DIR}/install" CACHE PATH "Installation Directory")
endif()

if(CMAKE_SYSTEM_NAME MATCHES WindowsPhone OR CMAKE_SYSTEM_NAME MATCHES WindowsStore)
  set(WINRT TRUE)
endif(CMAKE_SYSTEM_NAME MATCHES WindowsPhone OR CMAKE_SYSTEM_NAME MATCHES WindowsStore)

if(WINRT)
  add_definitions(-DWINRT)

  if(CMAKE_SYSTEM_NAME MATCHES WindowsPhone)
    set(WINRT_PHONE TRUE)
    add_definitions(-DWINRT_PHONE)
  elseif(CMAKE_SYSTEM_NAME MATCHES WindowsStore)
    set(WINRT_STORE TRUE)
    add_definitions(-DWINRT_STORE)
  endif()

  if(CMAKE_SYSTEM_VERSION MATCHES 10 OR CMAKE_SYSTEM_VERSION MATCHES 10.0)
    set(WINRT_10 TRUE)
    add_definitions(-DWINRT_10)
  elseif(CMAKE_SYSTEM_VERSION MATCHES 8.1)
    set(WINRT_8_1 TRUE)
    add_definitions(-DWINRT_8_1)
  elseif(CMAKE_SYSTEM_VERSION MATCHES 8.0)
    set(WINRT_8_0 TRUE)
    add_definitions(-DWINRT_8_0)
  endif()
endif()

# By default set release configuration
if(NOT CMAKE_BUILD_TYPE)
  set(CMAKE_BUILD_TYPE "Release" CACHE String "Choose the type of build, options are: None Debug Release RelWithDebInfo MinSizeRel." FORCE)
endif()

project(VISP C CXX)

# Detect if the toolchain is for Aldebaran naoqi
if(CMAKE_TOOLCHAIN_FILE AND I_AM_A_ROBOT)
  include(platforms/naoqi/cmake/extra.cmake)
endif()

cmake_minimum_required(VERSION 2.8.12.2)

if(POLICY CMP0020)
  cmake_policy(SET CMP0020 NEW) # For UsTK: Qt5
endif()
if(POLICY CMP0022)
  cmake_policy(SET CMP0022 NEW) # Due to sensor ATIDAQ_LIBRARIES
endif()
if(POLICY CMP0053)
  cmake_policy(SET CMP0053 NEW) # For UsTK: VTK and Qt5
endif()
if(POLICY CMP0054)
  cmake_policy(SET CMP0054 NEW) # To turn off a warning in native FindOpenMP with cmake 3.9.2
endif()
if(POLICY CMP0072)
  cmake_policy(SET CMP0072 NEW) # To use legacy GL library with FindOpenGL and cmake 3.12.0
endif()
if(POLICY CMP0075)
  cmake_policy(SET CMP0075 NEW) # For check_include_file and cmake 3.12.0
endif()

list(APPEND CMAKE_MODULE_PATH "${PROJECT_SOURCE_DIR}/cmake")

include(cmake/VISPUtils.cmake)

vp_clear_vars(VISPModules_TARGETS)

#-----------------------------------------------------------------------------
# VISP version number.  An even minor number corresponds to releases.
set(VISP_VERSION_MAJOR "3")
set(VISP_VERSION_MINOR "2")
set(VISP_VERSION_PATCH "1")
set(VISP_VERSION "${VISP_VERSION_MAJOR}.${VISP_VERSION_MINOR}.${VISP_VERSION_PATCH}")
# Package revision number
set(VISP_REVISION "1")

find_file(GNU_INSTALL_DIRS_FROM_CMAKE NAMES GNUInstallDirs.cmake PATHS ${CMAKE_ROOT}/Modules)
mark_as_advanced(GNU_INSTALL_DIRS_FROM_CMAKE)
if(GNU_INSTALL_DIRS_FROM_CMAKE)
  include(${CMAKE_ROOT}/Modules/GNUInstallDirs.cmake)
else()
  include(cmake/GNUInstallDirs.cmake)
endif()

#----------------------------------------------------------------------
# Platform specific
#----------------------------------------------------------------------
include(cmake/VISPDetectPlatform.cmake)

# Set the path where to install the lib
if(WIN32 AND CMAKE_HOST_SYSTEM_NAME MATCHES Windows)
  if(DEFINED VISP_RUNTIME AND DEFINED VISP_ARCH)
    set(VISP_INSTALL_BINARIES_PREFIX "${VISP_ARCH}/${VISP_RUNTIME}/")
  else()
    message(STATUS "Can't detect runtime and/or arch")
    set(VISP_INSTALL_BINARIES_PREFIX "")
  endif()
elseif(ANDROID)
  vp_update(VISP_INSTALL_BINARIES_PREFIX "sdk/native/")
else()
  set(VISP_INSTALL_BINARIES_PREFIX "")
endif()

# where to install the library and headers
if(ANDROID)
  # set binary path
  vp_update(VISP_BIN_INSTALL_PATH "${VISP_INSTALL_BINARIES_PREFIX}bin/${ANDROID_NDK_ABI_NAME}")

  # set samples path
  vp_update(VISP_SAMPLES_BIN_INSTALL_PATH "${VISP_INSTALL_BINARIES_PREFIX}samples/${ANDROID_NDK_ABI_NAME}")

  set(LIBRARY_OUTPUT_PATH                 "${VISP_BINARY_DIR}/lib/${ANDROID_NDK_ABI_NAME}")
  vp_update(VISP_3P_LIBRARY_OUTPUT_PATH   "${VISP_BINARY_DIR}/3rdparty/lib/${ANDROID_NDK_ABI_NAME}")
  vp_update(VISP_LIB_INSTALL_PATH         sdk/native/libs/${ANDROID_NDK_ABI_NAME})
  vp_update(VISP_LIB_ARCHIVE_INSTALL_PATH sdk/native/staticlibs/${ANDROID_NDK_ABI_NAME})
  vp_update(VISP_3P_LIB_INSTALL_PATH      sdk/native/3rdparty/libs/${ANDROID_NDK_ABI_NAME})
  vp_update(VISP_CONFIG_INSTALL_PATH      sdk/native/jni)
  vp_update(VISP_INC_INSTALL_PATH         sdk/native/jni/include)
  vp_update(VISP_SAMPLES_SRC_INSTALL_PATH samples/native)
  vp_update(VISP_INSTALL_DATAROOTDIR      sdk/etc)
else()
  set(LIBRARY_OUTPUT_PATH         "${VISP_BINARY_DIR}/lib")
  set(VISP_3P_LIBRARY_OUTPUT_PATH "${VISP_BINARY_DIR}/3rdparty/lib${LIB_SUFFIX}")
  if(WIN32 AND CMAKE_HOST_SYSTEM_NAME MATCHES Windows)
    if(VISP_STATIC)
      vp_update(VISP_LIB_INSTALL_PATH "${VISP_INSTALL_BINARIES_PREFIX}staticlib${LIB_SUFFIX}")
    else()
      vp_update(VISP_LIB_INSTALL_PATH "${VISP_INSTALL_BINARIES_PREFIX}lib${LIB_SUFFIX}")
    endif()
    set(VISP_3P_LIB_INSTALL_PATH      "${VISP_INSTALL_BINARIES_PREFIX}staticlib${LIB_SUFFIX}")
    set(VISP_SAMPLES_SRC_INSTALL_PATH samples/native)
    set(VISP_JAR_INSTALL_PATH         java)
    set(VISP_INC_INSTALL_PATH         "${CMAKE_INSTALL_INCLUDEDIR}")
    set(VISP_BIN_INSTALL_PATH         "${VISP_INSTALL_BINARIES_PREFIX}bin")
    set(VISP_INSTALL_DATAROOTDIR       "")
    # where to install the data (share for linux)
    # set(VISP_INSTALL_DATAROOTDIR "${CMAKE_INSTALL_DATAROOTDIR}/visp-${VISP_VERSION}")
    set(VISP_CONFIG_INSTALL_PATH      ".")
  else()
    #----------------------------------------------------------------------
    # Multi-arch option that should be enable for debian packaging
    #----------------------------------------------------------------------
    VP_OPTION(ENABLE_MULTIARCH  "" "" "Enable multi-arch support"  "" OFF IF (NOT APPLE))

    # The location where includes and libraries will be installed
    if(ENABLE_MULTIARCH)
      # The 2 following lines should be used to enable multi-arch support.
      set(VISP_INC_INSTALL_PATH       "${CMAKE_INSTALL_INCLUDEDIR}/${CMAKE_LIBRARY_ARCHITECTURE}")
      set(VISP_LIB_INSTALL_PATH       "${CMAKE_INSTALL_LIBDIR}/${CMAKE_LIBRARY_ARCHITECTURE}")
    else()
      # catkin doesn't support multi-arch; use rather the next 2 lines
      set(VISP_INC_INSTALL_PATH       "${CMAKE_INSTALL_INCLUDEDIR}")
      set(VISP_LIB_INSTALL_PATH       "${CMAKE_INSTALL_LIBDIR}")
    endif()
    set(VISP_BIN_INSTALL_PATH         "${CMAKE_INSTALL_BINDIR}")
    set(VISP_INSTALL_DATAROOTDIR      "${CMAKE_INSTALL_DATAROOTDIR}/visp")
    set(VISP_3P_LIB_INSTALL_PATH      "${VISP_INSTALL_DATAROOTDIR}/3rdparty/${VISP_LIB_INSTALL_PATH}")
    set(VISP_SAMPLES_SRC_INSTALL_PATH "${VISP_INSTALL_DATAROOTDIR}/samples")
    set(VISP_JAR_INSTALL_PATH         "${VISP_INSTALL_DATAROOTDIR}/java")
    set(VISP_CONFIG_INSTALL_PATH      "${VISP_LIB_INSTALL_PATH}/cmake/visp")
  endif()
endif()

# the include directory we depend on for the build
set(VISP_INCLUDE_DIR ${VISP_BINARY_DIR}/${VISP_INC_INSTALL_PATH})
set(VISP_DOC_DIR "${VISP_BINARY_DIR}/doc")

# The location where includes and libraries will be build
set(BINARY_OUTPUT_PATH ${VISP_BINARY_DIR}/${VISP_BIN_INSTALL_PATH})

if(WIN32)
  # Postfix of .lib and .dll
  set(VISP_DEBUG_POSTFIX "d")
  set(VISP_DLLVERSION "${VISP_VERSION_MAJOR}${VISP_VERSION_MINOR}${VISP_VERSION_PATCH}")
else()
  set(VISP_DEBUG_POSTFIX "")
  set(VISP_DLLVERSION "")
endif()

# --- Python Support ---
if(NOT IOS)
  include(cmake/VISPDetectPython.cmake)
endif()

include_directories(${VISP_INCLUDE_DIR})

#----------------------------------------------------------------------
# SSE optimization
#----------------------------------------------------------------------
VP_OPTION(ENABLE_SSE2  "" "" "Enable SSE2 instructions"  "" ON IF ((MSVC OR CMAKE_COMPILER_IS_GNUCXX) AND (X86 OR X86_64)) )
VP_OPTION(ENABLE_SSE3  "" "" "Enable SSE3 instructions"  "" ON IF ((MSVC OR CMAKE_COMPILER_IS_GNUCXX) AND (X86 OR X86_64)) )
VP_OPTION(ENABLE_SSSE3 "" "" "Enable SSSE3 instructions" "" ON IF ((MSVC OR CMAKE_COMPILER_IS_GNUCXX) AND (X86_64)) ) # X86 disabled since it produces an issue on Debian i386

#----------------------------------------------------------------------
# BLAS / LAPACK
#----------------------------------------------------------------------
if(NOT WINRT AND NOT IOS)
  include(cmake/ChooseBlas.cmake)
endif()

# ----------------------------------------------------------------------------
# Handle always full RPATH
# http://www.cmake.org/Wiki/CMake_RPATH_handling
# ----------------------------------------------------------------------------

# avoid CMP0042 warning
if(APPLE)
  set(CMAKE_MACOSX_RPATH ON)
endif()

# use, i.e. don't skip the full RPATH for the build tree
set(CMAKE_SKIP_BUILD_RPATH  FALSE)

# when building, don't use the install RPATH already
# (but later on when installing)
set(CMAKE_BUILD_WITH_INSTALL_RPATH FALSE)

set(CMAKE_INSTALL_RPATH "${CMAKE_INSTALL_PREFIX}/${VISP_LIB_INSTALL_PATH}")

# add the automatically determined parts of the RPATH
# which point to directories outside the build tree to the install RPATH
set(CMAKE_INSTALL_RPATH_USE_LINK_PATH TRUE)

# the RPATH to be used when installing, but only if it's not a system directory
list(FIND CMAKE_PLATFORM_IMPLICIT_LINK_DIRECTORIES "${CMAKE_INSTALL_PREFIX}/${VISP_LIB_INSTALL_PATH}" isSystemDir)
if("${isSystemDir}" STREQUAL "-1")
  set(CMAKE_INSTALL_RPATH "${CMAKE_INSTALL_PREFIX}/${VISP_LIB_INSTALL_PATH}")
endif("${isSystemDir}" STREQUAL "-1")

if(ANDROID)
  vp_update(VISP_JNI_INSTALL_PATH "${VISP_LIB_INSTALL_PATH}")
elseif(INSTALL_CREATE_DISTRIB)
  vp_update(VISP_JNI_INSTALL_PATH "${VISP_JAR_INSTALL_PATH}/${VISP_ARCH}")
else()
  vp_update(VISP_JNI_INSTALL_PATH "${VISP_JAR_INSTALL_PATH}")
endif()
vp_update(VISP_JNI_BIN_INSTALL_PATH "${VISP_JNI_INSTALL_PATH}")

if(NOT VISP_LIB_ARCHIVE_INSTALL_PATH)
  set(VISP_LIB_ARCHIVE_INSTALL_PATH ${VISP_LIB_INSTALL_PATH})
endif()

# ----------------------------------------------------------------------------
#  Path for additional contrib modules
# ----------------------------------------------------------------------------
set(VISP_CONTRIB_MODULES_PATH "" CACHE PATH "Where to look for additional contrib ViSP modules")

# Get the OS
set(OS ${CMAKE_SYSTEM_NAME})

set(OGRE_DIR $ENV{OGRE_DIR})
if(NOT OGRE_DIR) # For compat with previous ViSP versions
  set(OGRE_DIR $ENV{OGRE_HOME})
endif()
if(OGRE_DIR)
  # replace \ with / especially for windows
  STRING(REGEX REPLACE "\\\\" "/" OGRE_DIR ${OGRE_DIR})
endif()

# add the path to detect Ogre3D
if(WIN32)
  list(APPEND CMAKE_MODULE_PATH "${OGRE_DIR}/cmake")
  list(APPEND CMAKE_MODULE_PATH "${OGRE_DIR}/CMake")
endif(WIN32)

if(UNIX)
  list(APPEND CMAKE_MODULE_PATH "${OGRE_DIR}/cmake")
  list(APPEND CMAKE_MODULE_PATH "${OGRE_DIR}/CMake")
  list(APPEND CMAKE_MODULE_PATH "/usr/local/lib/OGRE/cmake")
  list(APPEND CMAKE_MODULE_PATH "/usr/lib/OGRE/cmake")
  list(APPEND CMAKE_MODULE_PATH "/usr/local/lib64/OGRE/cmake")
  list(APPEND CMAKE_MODULE_PATH "/usr/lib64/OGRE/cmake")
  list(APPEND CMAKE_MODULE_PATH "/usr/share/OGRE/cmake/modules")
endif(UNIX)

# ----------------------------------------------------------------------------
# Check for system libs
# ----------------------------------------------------------------------------
include(CheckLibraryExists)

if(UNIX)
  # try to found -lm requested on some platforms to link with X11
  find_library(M_LIBRARY NAMES m)
  mark_as_advanced(M_LIBRARY)
  if(M_LIBRARY)
    list(APPEND VISP_LINKER_LIBS ${M_LIBRARY})
  endif()
  # try to found -lsocket -lnsl requested for vpNetwork and vpSickLDMRS
  find_library(SOCKET_LIBRARY NAMES socket)
  find_library(NSL_LIBRARY NAMES nsl)
  mark_as_advanced(SOCKET_LIBRARY NSL_LIBRARY)
  if (SOCKET_LIBRARY)
    list(APPEND VISP_LINKER_LIBS ${SOCKET_LIBRARY})
  endif()
  if (NSL_LIBRARY)
    list(APPEND VISP_LINKER_LIBS ${NSL_LIBRARY})
  endif()
endif()

if(WIN32)
  # winmm.lib for timeGetTime() under windows
  check_library_exists("winmm.lib" getch "" HAVE_LIBWINMM) # for timeGetTime()
  if(HAVE_LIBWINMM)
    list(APPEND VISP_LINKER_LIBS "winmm.lib")
  endif()
endif()

# Add library ws2_32.a or ws2_32.lib for vpNetwork class
if(WIN32 AND NOT CYGWIN)
  if(MINGW)
    set(WS2_32_LIBRARY "ws2_32.a")
    check_library_exists(${WS2_32_LIBRARY} getch "" HAVE_LIBWS2_32) # for inet_ntoa() and socket functionalities
    if(HAVE_LIBWS2_32)
      list(APPEND VISP_LINKER_LIBS ${WS2_32_LIBRARY})
    else()
      find_library(HAVE_LIBWS2_32 ${WS2_32_LIBRARY}
        "$ENV{MINGW_DIR}/lib"
        "$ENV{MINGW_DIR}/mingw/lib"
        C:/mingw/mingw/lib)
      if(HAVE_LIBWS2_32)
        list(APPEND VISP_LINKER_LIBS "${WS2_32_LIBRARY}")
      endif()
    endif()
  elseif(WINRT)
    # Since check_library_exists() and find_library() does't work to detect ws2_32.lib we add the lib that is part of Windows SDK
    set(WS2_32_LIBRARY "ws2_32.lib")
    list(APPEND VISP_LINKER_LIBS  ${WS2_32_LIBRARY})
  else() # pure WIN32
    set(WS2_32_LIBRARY "ws2_32.lib")
    #check_library_exists("ws2_32.lib" getch "" HAVE_LIBWS2_32) # for inet_ntoa() and socket functionalities
    check_library_exists(${WS2_32_LIBRARY} getch "" HAVE_LIBWS2_32) # for inet_ntoa() and socket functionalities
    if(HAVE_LIBWS2_32)
      list(APPEND VISP_LINKER_LIBS ${WS2_32_LIBRARY})
    endif()
  endif()
  mark_as_advanced(HAVE_LIBWS2_32)
endif()

# Should be before USE_CXX11
VP_CHECK_FUNCTION_EXISTS(inet_ntop "${VISP_LINKER_LIBS}")

#--------------------------------------------------------------------
# Option management
#--------------------------------------------------------------------

# Choose static or shared libraries.
VP_OPTION(BUILD_SHARED_LIBS  "" "" "Build ViSP shared libraries (.dll/.so) instead of static ones (.lib/.a)" "" NOT (ANDROID OR APPLE_FRAMEWORK))
# Build examples as an option.
VP_OPTION(BUILD_EXAMPLES  "" "" "Build ViSP examples" "" ON)
# Build examples as an option.
VP_OPTION(BUILD_TESTS  "" "" "Build ViSP tests" "" ON)
VP_OPTION(BUILD_COVERAGE "" "" "Enables test coverage" "" OFF IF (BUILD_TESTS AND CMAKE_COMPILER_IS_GNUCXX AND CMAKE_BUILD_TYPE MATCHES "Debug"))

# Build java as an option
VP_OPTION(BUILD_JAVA  "" "" "Enable Java support" "" (ANDROID OR NOT CMAKE_CROSSCOMPILING)  IF (ANDROID OR (NOT APPLE_FRAMEWORK AND NOT WINRT)) )
VP_OPTION(BUILD_FAT_JAVA_LIB  "" "" "Create Java wrapper exporting all functions of ViSP library (requires static build of ViSP modules)" "" ANDROID IF NOT BUILD_SHARED_LIBS)
VP_OPTION(BUILD_ANDROID_SERVICE   "" "" "Build ViSP Manager for Google Play"          "" OFF IF ANDROID )
VP_OPTION(BUILD_ANDROID_PROJECTS  "" "" "Build Android projects providing .apk files" "" ON  IF ANDROID )
VP_OPTION(BUILD_ANDROID_EXAMPLES  "" "" "Build examples for Android platform"         "" ON  IF ANDROID )
VP_OPTION(INSTALL_ANDROID_EXAMPLES "" "" "Install Android examples"  ""                  OFF IF ANDROID )

# Build demos as an option.
VP_OPTION(BUILD_DEMOS  "" "" "Build ViSP demos" "" ON)
# Build tutorials as an option.
VP_OPTION(BUILD_TUTORIALS  "" "" "Build ViSP tutorials" "" ON)
# Build apps as an option.
vp_check_subdirectories(VISP_CONTRIB_MODULES_PATH apps APPS_FOUND)
if(APPS_FOUND)
  VP_OPTION(BUILD_APPS  "" "" "Build ViSP apps" "" ON)
endif()
# Build deprecated functions as an option.
VP_OPTION(BUILD_DEPRECATED_FUNCTIONS  "" "" "Build deprecated functionalities" "" ON)
VP_OPTION(ACTIVATE_WARNING_3PARTY_MUTE  "" "" "Add flags to disable warning due to known 3rd parties" "" ON)
# Debug and trace cflags
set(ENABLE_DEBUG_LEVEL 0 CACHE STRING "Set a debug level value between 0 and 9")

if(ENABLE_DEBUG_LEVEL)
  if(ENABLE_DEBUG_LEVEL MATCHES "^([0-9]+)?$")
    set(VP_DEBUG_MODE ${CMAKE_MATCH_1})
    set(VP_DEBUG TRUE)
    set(VP_TRACE TRUE)
  else()
    set(VP_DEBUG_MODE 0)
  endif()
else()
  set(VP_DEBUG_MODE 0)
endif()

VP_OPTION(BUILD_WITH_STATIC_CRT  "" "" "Enables use of staticaly linked CRT for staticaly linked ViSP" "" ON IF MSVC)

# ----------------------------------------------------------------------------
# Build options
# ----------------------------------------------------------------------------
VP_OPTION(ENABLE_SOLUTION_FOLDERS "" "" "Solution folder in Visual Studio or in other IDEs" "" (MSVC_IDE OR CMAKE_GENERATOR MATCHES Xcode))
# Note that it is better to set ENABLE_MOMENTS_COMBINE_MATRICES to OFF
VP_OPTION(ENABLE_MOMENTS_COMBINE_MATRICES  "" "" "Use linear combination of matrices instead of linear combination of moments to compute interaction matrices." "ENABLE_MOMENTS_COMBINE_MATRICES" OFF)
VP_OPTION(ENABLE_TEST_WITHOUT_DISPLAY      "" "" "Don't use display feature when testing" "" ON)
VP_OPTION(ENABLE_FULL_DOC      "" "" "Build doc with internal classes that are by default not part of the doc" "" OFF)

if(ENABLE_SOLUTION_FOLDERS)
  set_property(GLOBAL PROPERTY USE_FOLDERS ON)
  set_property(GLOBAL PROPERTY PREDEFINED_TARGETS_FOLDER "CMakeTargets")
endif()

if(ENABLE_TEST_WITHOUT_DISPLAY)
  set(OPTION_TO_DESACTIVE_DISPLAY "-d")
endif()

# Check for Inria's robot drivers
VP_CHECK_PACKAGE(RAW1394)
VP_CHECK_PACKAGE(RT)
VP_CHECK_PACKAGE(CALINUX)
VP_CHECK_PACKAGE(IRISA)
# check for linux/parport.h
VP_CHECK_PACKAGE(PARPORT)
# OpenGL
VP_CHECK_PACKAGE(OpenGL)
# for pioneer
VP_CHECK_PACKAGE(RT)
VP_CHECK_PACKAGE(DL)
# for Afma6 calibration data
VP_CHECK_PACKAGE(Afma6_data)
if(AFMA6_DATA_FOUND)
  set(VISP_AFMA6_DATA_PATH ${AFMA6_DATA_PATH})
else()
  set(VISP_AFMA6_DATA_PATH "")
endif()
# for Viper850 calibration data
VP_CHECK_PACKAGE(Viper850_data)
if(VIPER850_DATA_FOUND)
  set(VISP_VIPER850_DATA_PATH ${VIPER850_DATA_PATH})
else()
  set(VISP_VIPER850_DATA_PATH "")
endif()
# for Viper650 calibration data
VP_CHECK_PACKAGE(Viper650_data)
if(VIPER650_DATA_FOUND)
  set(VISP_VIPER650_DATA_PATH ${VIPER650_DATA_PATH})
else()
  set(VISP_VIPER650_DATA_PATH "")
endif()

find_host_program(XRANDR xrandr)

VP_CHECK_PACKAGE(C99)

VP_OPTION(USE_AFMA4       ""          ""    "Include Afma4 robot support"      "" ON IF (RAW1394_FOUND AND RT_FOUND AND CALINUX_FOUND AND IRISA_FOUND AND NOT WINRT AND NOT IOS))
VP_OPTION(USE_AFMA6       ""          ""    "Include Afma6 robot support"      "" ON IF (RAW1394_FOUND AND RT_FOUND AND CALINUX_FOUND AND IRISA_FOUND AND NOT WINRT AND NOT IOS))
VP_OPTION(USE_VIPER650    ""          ""    "Include Viper s650 robot support" "" ON IF (RAW1394_FOUND AND RT_FOUND AND CALINUX_FOUND AND IRISA_FOUND AND NOT WINRT AND NOT IOS))
VP_OPTION(USE_VIPER850    ""          ""    "Include Viper s850 robot support" "" ON IF (RAW1394_FOUND AND RT_FOUND AND CALINUX_FOUND AND IRISA_FOUND AND NOT WINRT AND NOT IOS))
VP_OPTION(USE_VIRTUOSE    Virtuose    ""    "Include Virtuose SDK support for Haption devices" "" ON IF NOT WINRT AND NOT IOS)
VP_OPTION(USE_FRANKA      Franka      QUIET "Include libfranka SDK support for Franka Emika robots" "" ON IF NOT WINRT AND NOT IOS)
# Note: libfranka needs c++14 option to build, but to use the library c++11 is enough.
# That's why, setting USE_CXX11=ON (which is the default) allows to use libfranka.
VP_OPTION(USE_DC1394      DC1394      ""    "Include dc1394 support"           "" ON IF UNIX AND NOT WINRT AND NOT IOS)
VP_OPTION(USE_V4L2        V4L2        ""    "Include v4l2 support"             "" ON IF UNIX AND NOT WINRT AND NOT IOS)
VP_OPTION(USE_FLYCAPTURE  FlyCapture  ""    "Include FlyCapture SDK support for PointGrey cameras" "" ON IF NOT WINRT AND NOT IOS)
VP_OPTION(USE_PYLON       Pylon       ""    "Include Pylon SDK support for Basler cameras" "" ON IF NOT WINRT AND NOT IOS)
VP_OPTION(USE_COMEDI      Comedi      ""    "Include comedi (linux control and measurement device interface) support" "" ON IF NOT WINRT AND NOT IOS)
VP_OPTION(USE_BICLOPS     BICLOPS     ""    "Include biclops support"          "" ON IF NOT WINRT AND NOT IOS)
VP_OPTION(USE_PTU46       PTU46       ""    "Include ptu-46 support"           "" ON IF UNIX AND NOT WINRT AND NOT IOS)
VP_OPTION(USE_CMU1394     CMU1394     ""    "Include cmu1494 support"          "" ON IF WIN32 AND NOT WINRT AND NOT IOS)
VP_OPTION(USE_GDI         GDI         ""    "Include gdi support"              "" ON IF WIN32 AND NOT WINRT AND NOT IOS)
#VP_OPTION(USE_DIRECT3D    DIRECT3D    ""    "Include d3d support"             "" ON IF WIN32 AND NOT WINRT AND NOT IOS)
VP_OPTION(USE_DIRECTSHOW  DIRECTSHOW  ""    "Include dshow support"            "" ON IF WIN32 AND NOT WINRT AND NOT IOS)

# Workaround libomp.so missing at run-time when using clang: https://github.com/travis-ci/travis-ci/issues/8613
string(COMPARE NOTEQUAL "" "$ENV{TRAVIS}" RUNNING_ON_TRAVIS)
if (${RUNNING_ON_TRAVIS} AND CMAKE_C_COMPILER_ID MATCHES "Clang")
  set(COMPILER_SUPPORTS_OPENMP FALSE)
else()
  set(COMPILER_SUPPORTS_OPENMP TRUE)
endif()

VP_OPTION(USE_OPENMP      OpenMP      ""    "Include openmp support"           "" ON IF COMPILER_SUPPORTS_OPENMP)
VP_OPTION(USE_EIGEN3      Eigen3      QUIET "Include eigen3 support"           "" ON IF NOT WINRT AND NOT IOS)
# Since the FindLAPACK.cmake provided with CMake is for Fortran language,
# in CMakeModules we have added FindLAPACK_C.cmake for C language
#VP_OPTION(USE_LAPACK      LAPACK_C    ""    "Include lapack support"           "" ON IF NOT WINRT AND NOT IOS)
VP_OPTION(USE_GSL         GSL         ""    "Include gsl support"              "" ON IF NOT WINRT AND NOT IOS)
VP_OPTION(USE_COIN3D      "Coin3D;MyCoin3D" "" "Include coin3d support"        "" ON IF OPENGL_FOUND AND NOT WINRT AND NOT IOS)
VP_OPTION(USE_YARP        YARP        QUIET "Include yarp support"             "YARP_DIR" ON IF NOT WINRT AND NOT IOS)
VP_OPTION(USE_OGRE        OGRE        QUIET "Include Ogre support"             "OGRE_DIR" ON IF NOT WINRT AND NOT IOS)
VP_OPTION(USE_OIS         OIS         QUIET "Include Ogre/ois support"         "OIS_DIR"  ON IF USE_OGRE AND NOT WINRT AND NOT IOS)
VP_OPTION(USE_LIBFREENECT LIBFREENECT ""    "Include libfreenect support"      "" ON IF NOT WINRT AND NOT IOS)
VP_OPTION(USE_LIBUSB_1    LIBUSB_1    ""    "Include libusb-1 support"         "" ON IF NOT WINRT AND NOT IOS)
VP_OPTION(USE_REALSENSE   RealSense   ""    "Include RealSense SDK support"    "" ON IF NOT WINRT AND NOT IOS)
VP_OPTION(USE_REALSENSE2  RealSense2  ""    "Include RealSense2 SDK support"   "" ON IF NOT WINRT AND NOT IOS)
VP_OPTION(USE_CXX11       CXX11       ""    "Enable c++11 support"             "" ON)
# if C++11 option is OFF, force 3rd parties that required cxx11 to OFF
if(NOT USE_CXX11 AND CXX11_FOUND)
  if(USE_REALSENSE)
     message(WARNING "librealsense 3rd party was detected and needs cxx11 compiler flag that is turned off. Thus we disable librealsense usage turning USE_REALSENSE=OFF.")
     unset(USE_REALSENSE)
     set(USE_REALSENSE OFF CACHE BOOL "Include RealSense SDK support" FORCE)
  endif()
  if(USE_REALSENSE2)
     message(WARNING "librealsense2 3rd party was detected and needs cxx11 compiler flag that is turned off. Thus we disable librealsense2 usage turning USE_REALSENSE2=OFF.")
     unset(USE_REALSENSE2)
     set(USE_REALSENSE2 OFF CACHE BOOL "Include RealSense2 SDK support" FORCE)
  endif()
  if(USE_FRANKA)
     message(WARNING "libfranka 3rd party was detected and needs cxx11 compiler flag that is turned off. Thus we disable libfranka usage turning USE_FRANKA=OFF.")
     unset(USE_FRANKA)
     set(USE_FRANKA OFF CACHE BOOL "Include libfranka SDK support for Franka Emika robots" FORCE)
  endif()
  # Downgrade to cxx98 to completely disable cxx11
  if(CXX11_STANDARD_FOUND)
    unset(CMAKE_CXX_STANDARD)
  endif()
endif()

VP_OPTION(USE_SOWIN       SOWIN       ""    "Include Coin/SoWin support"   "" OFF IF (WIN32 AND USE_COIN3D) AND NOT WINRT AND NOT IOS)
# Check for SoQt 1.6.0 linked to Qt5 or older version with SOQT
VP_OPTION(USE_SOQT        "SoQt;SOQT" QUIET "Include Coin/SoQt support"    "" OFF IF USE_COIN3D AND NOT WINRT AND NOT IOS)
if(SOQT_FOUND) # SoQt < 1.6.0 that depends on Qt4 was found. We need an explicit Qt4 search
  VP_OPTION(USE_QT        Qt          ""    "Include Coin/SoQt/Qt support" "" ON  IF USE_SOQT AND NOT WINRT AND NOT IOS)
endif()
VP_OPTION(USE_SOXT        SOXT        ""    "Include Coin/SoXt support"    "" OFF IF USE_COIN3D AND NOT WINRT AND NOT IOS)
if (ANDROID)
  VP_OPTION(USE_PTHREAD     Threads     ""    "Include pthread support"      "" ON)
else()
  VP_OPTION(USE_PTHREAD     PTHREAD     ""    "Include pthread support"      "" ON)
endif()
# We need threads with cxx11
if(USE_CXX11 AND NOT USE_PTHREAD)
  if(Threads_FOUND OR PTHREAD_FOUND)
    message(WARNING "We need threads. Turn USE_PTHREAD=ON.")
    unset(USE_PTHREAD)
    set(USE_PTHREAD ON CACHE BOOL "Include pthread support" FORCE)
  endif()
endif()
VP_OPTION(USE_XML2        XML2        ""    "Include xml support"          "" ON IF NOT WINRT)
if(CMAKE_TOOLCHAIN_FILE)
  # Find opencv2.framework for ios and naoqi
  VP_OPTION(USE_OPENCV      "MyOpenCV" QUIET "Include OpenCV support" "OpenCV_DIR;OpenCV_FOUND;OPENCV_FOUND" ON)
else()
  VP_OPTION(USE_OPENCV      "OpenCV;MyOpenCV" QUIET "Include OpenCV support" "OpenCV_DIR;OpenCV_FOUND;OPENCV_FOUND" ON)
endif()
VP_OPTION(USE_ZLIB        "ZLIB;MyZLIB" ""  "Include zlib support"         "" ON IF NOT WINRT AND NOT IOS)
VP_OPTION(USE_X11         X11         ""    "Include X11 support"          "" ON IF NOT WINRT AND NOT IOS)
# The native FindGTK2.cmake doesn't consider libgobject-2.0 that is
# requested by ViSP. That's why we use our FindMyGTK2.cmake
VP_OPTION(USE_GTK2        MyGTK2       ""    "Include gtk2 support"         "" OFF IF NOT WINRT AND NOT IOS)
VP_OPTION(USE_JPEG       "JPEG;MyJPEG" ""    "Include jpeg support"         "" ON IF NOT IOS)
VP_OPTION(USE_PNG        "PNG;MyPNG"   ""    "Include png support"          "" ON IF NOT IOS)
# To control Pioneer mobile robots, under UNIX we need Aria, pthread, rt and dl 3rd party libraries
VP_OPTION(USE_ARIA        ARIA         ""    "Include aria support"         "" ON IF NOT WINRT AND NOT IOS)
#VP_OPTION(USE_RT          RT           ""    "Include rt support"           "" ON)
#VP_OPTION(USE_DL          DL           ""    "Include dl support"           "" ON)
# bar codes
VP_OPTION(USE_ZBAR        ZBAR         ""    "Include zbar support"         "" ON IF NOT WINRT AND NOT IOS)
VP_OPTION(USE_DMTX        DMTX         ""    "Include dmtx support"         "" ON IF NOT WINRT AND NOT IOS)
VP_OPTION(USE_PCL         PCL          QUIET "Include Point Cloud Library support" "" ON IF NOT WINRT AND NOT IOS)
VP_OPTION(WITH_PTHREAD    ""           ""    "Build pthread as built-in library"   "" ON IF (NOT USE_PTHREAD) AND (WIN32 OR MINGW) AND (NOT WINRT_8_1) AND (NOT WINRT_8_0))
# Since C99 is not supported by MSVC 2010 or prior, we disable apriltag if MSVC < 2012
VP_OPTION(WITH_APRILTAG   ""           ""    "Build AprilTag as built-in library"  "" ON IF (USE_PTHREAD OR WITH_PTHREAD) AND (NOT WINRT_8_1) AND (NOT WINRT_8_0) AND (NOT MSVC_VERSION LESS 1700))
VP_OPTION(WITH_ATIDAQ     ""           ""    "Build atidaq-c as built-in library"  "" ON IF USE_COMEDI AND NOT WINRT)
VP_OPTION(WITH_CLIPPER    ""           ""    "Build clipper as built-in library"   "" ON IF USE_OPENCV)
VP_OPTION(WITH_LAPACK     ""           ""    "Build lapack as built-in library"    "" ON IF NOT USE_BLAS/LAPACK)
VP_OPTION(WITH_PUGIXML    ""           ""    "Build pugixml as built-in library"   "" ON)
VP_OPTION(WITH_QBDEVICE   ""           ""    "Build qbdevice-api as built-in library" "" ON IF USE_CXX11 AND (NOT WINRT) AND (NOT IOS))

# Find IsNaN (should be after USE_CXX11)
VP_CHECK_PACKAGE(IsNaN)
# Find IsInf (should be after USE_CXX11)
VP_CHECK_PACKAGE(IsInf)
# Find Round (should be after USE_CXX11)
VP_CHECK_PACKAGE(Round)
# Find Erfc
VP_CHECK_PACKAGE(Erfc)
# Find Strtof
VP_CHECK_PACKAGE(Strtof)
# Find Log1p
VP_CHECK_PACKAGE(Log1p)

#----------------------------------------------------------------------
# For Dart server and tests
# We use CDash set through CTestConfig.cmake file
# Dashboards are sent to http://cdash.irisa.fr/CDash/index.php?project=ViSP
#----------------------------------------------------------------------
if(BUILD_TESTS)
  enable_testing()
  mark_as_advanced(DART_ROOT)
  mark_as_advanced(BUILD_TESTING)
endif()

#----------------------------------------------------------------------
# Try to find doxygen for documentation generation
# Use "make visp_doc" target to generate the documentation
#----------------------------------------------------------------------
find_package(Doxygen)
if(DOXYGEN_FOUND)
  set(VISP_HAVE_DOXYGEN "yes")        # for header vpConfig.h
  ## we need latex for doxygen because of the formulas
  find_package(LATEX)
  if(NOT LATEX_COMPILER)
    message(STATUS "latex command LATEX_COMPILER not found but usually required. You will probably get warnings and user interaction on doxy run.")
  endif()
  if(NOT MAKEINDEX_COMPILER)
    message(STATUS "makeindex command MAKEINDEX_COMPILER not found but usually required.")
  endif()
  if(NOT DVIPS_CONVERTER)
    message(STATUS "dvips command DVIPS_CONVERTER not found but usually required.")
  endif()

  # set vars used in doxygen config file
  # - DOXYGEN_STRIP_FROM_INC_PATH corresponding to STRIP_FROM_INC_PATH in the doxy file
  set(DOXYGEN_STRIP_FROM_INC_PATH "")
  foreach(m ${VISP_MODULES_BUILD} ${VISP_MODULES_DISABLED_USER} ${VISP_MODULES_DISABLED_AUTO} ${VISP_MODULES_DISABLED_FORCE})
    if(m MATCHES "^visp_")
      set(DOXYGEN_STRIP_FROM_INC_PATH "${DOXYGEN_STRIP_FROM_INC_PATH} \\ \n\t\t\t \"${VISP_MODULE_${m}_LOCATION}/include\"")
    endif()
  endforeach()
  # - DOXYGEN_IMAGE_PATH corresponding to IMAGE_PATH in the doxy file
  set(DOXYGEN_IMAGE_PATH "\"${VISP_SOURCE_DIR}/doc/image\"")
  if(VISP_CONTRIB_MODULES_PATH)
    foreach(contrib ${VISP_CONTRIB_MODULES_PATH})
      set(image_path_ "${VISP_CONTRIB_MODULES_PATH}/doc/image")
      if(EXISTS ${image_path_})
        set(DOXYGEN_IMAGE_PATH "${DOXYGEN_IMAGE_PATH} \\ \n\t\t\t \"${image_path_}\"")
      endif()
    endforeach()
  endif()
  # - DOXYGEN_CITE_BIB_FILES corresponding to CITE_BIB_FILES in the doxy file
  set(DOXYGEN_CITE_BIB_FILES "\"${VISP_SOURCE_DIR}/doc/biblio/references.bib\"")
  if(VISP_CONTRIB_MODULES_PATH)
    set(cite_bib_file_ "${VISP_CONTRIB_MODULES_PATH}/doc/biblio/references.bib")
    if(EXISTS ${cite_bib_file_})
      set(DOXYGEN_CITE_BIB_FILES "${DOXYGEN_CITE_BIB_FILES} \\ \n\t\t\t \"${cite_bib_file_}\"")
    endif()
  endif()
  # - DOXYGEN_SHOULD_SKIP_THIS var
  if (ENABLE_FULL_DOC)
    set(DOXYGEN_SHOULD_SKIP_THIS "")
  else()
    set(DOXYGEN_SHOULD_SKIP_THIS "DOXYGEN_SHOULD_SKIP_THIS")
  endif()

  configure_file(${VISP_SOURCE_DIR}/doc/config-doxygen.in
    ${VISP_DOC_DIR}/config-doxygen
    @ONLY )

  # set vars used in mainpage.doc.in
  # - VISP_MAINPAGE_EXTENSION
  set(VISP_MAINPAGE_EXTENSION "")
  if(VISP_CONTRIB_MODULES_PATH)
    foreach(contrib ${VISP_CONTRIB_MODULES_PATH})
      set(mainpage_ext_file_ "${contrib}/doc/mainpage_extension.doc")
      if(EXISTS ${mainpage_ext_file_})
        file(READ ${mainpage_ext_file_} mainpage_ext_content_)
        set(VISP_MAINPAGE_EXTENSION "${VISP_MAINPAGE_EXTENSION}\n${mainpage_ext_content_}")
      endif()
    endforeach()
  endif()

  configure_file(${VISP_SOURCE_DIR}/doc/mainpage.doc.in
    ${VISP_DOC_DIR}/mainpage.doc
    @ONLY )
else()
  set(VISP_HAVE_DOXYGEN "no")        # for header vpConfig.h
endif()

# ----------------------------------------------------------------------------
# Extra ViSP targets: uninstall, etc.
# ----------------------------------------------------------------------------
include(cmake/VISPExtraTargets.cmake)

# Ogre plugins and resources
include(cmake/OgreTools.cmake)
if(USE_OGRE)
  vp_set_ogre_media()
endif()

#----------------------------------------------------------------------
# Add definitions
#----------------------------------------------------------------------
# With Visual Studio 2005, Microsoft deprecates the standard C library, for
# example fopen() and sprintf(), to non-portable functions fopen_s() and
# sprintf_s(). These functions are considered by Microsoft more secure. This is
# a worthwhile exercise ! The use of these deprecated functions causes a lot of
# warnings. To suppress it, we add the _CRT_SECURE_NO_DEPRECATE preprocessor
# definition
if(WIN32 AND MSVC)
  add_definitions("-D_CRT_SECURE_NO_DEPRECATE")
endif()

#----------------------------------------------------------------------
# Use statically or dynamically linked CRT?
# Default: dynamic
#----------------------------------------------------------------------
if(MSVC)
   include(cmake/VISPCRTLinkage.cmake)
endif(MSVC)

#----------------------------------------------------------------------
# Create and install visp-config.1.gz man page
#----------------------------------------------------------------------
if(UNIX AND NOT ANDROID)
  find_host_program(GZIP gzip)
  if(GZIP)
    file(MAKE_DIRECTORY ${VISP_BINARY_DIR}/doc/man/man1)
    add_custom_command(
      OUTPUT ${VISP_BINARY_DIR}/doc/man/man1/visp-config.1.gz
      COMMAND ${GZIP} --best -c ${CMAKE_CURRENT_SOURCE_DIR}/doc/man/man1/visp-config.1 > ${VISP_BINARY_DIR}/doc/man/man1/visp-config.1.gz
      DEPENDS ${CMAKE_CURRENT_SOURCE_DIR}/doc/man/man1/visp-config.1
    )
    add_custom_target(man ALL
      DEPENDS ${VISP_BINARY_DIR}/doc/man/man1/visp-config.1.gz
    )
    install(FILES
      ${VISP_BINARY_DIR}/doc/man/man1/visp-config.1.gz
      DESTINATION ${CMAKE_INSTALL_DATAROOTDIR}/man/man1
      PERMISSIONS OWNER_READ GROUP_READ WORLD_READ OWNER_WRITE
      COMPONENT dev
    )
  endif()
endif()

#----------------------------------------------------------------------
# Add 3rd-party libraries
#----------------------------------------------------------------------
include(cmake/VISP3rdParty.cmake)

# --- Java Support ---
if(BUILD_JAVA)
  if(ANDROID)
    include(cmake/android/ViSPDetectAndroidSDK.cmake)
  else()
    include(cmake/VISPDetectApacheAnt.cmake)
    find_package(JNI)
  endif()
endif()

if(ANDROID AND ANDROID_EXECUTABLE AND ANT_EXECUTABLE AND (ANT_VERSION VERSION_GREATER 1.7) AND (ANDROID_TOOLS_Pkg_Revision GREATER 13))
  SET(CAN_BUILD_ANDROID_PROJECTS TRUE)
else()
  SET(CAN_BUILD_ANDROID_PROJECTS FALSE)
endif()

#-----------------------------------------------------------------------------
# Add extra compilation flags
#-----------------------------------------------------------------------------
include(cmake/AddExtraCompilationFlags.cmake) # should be called after FindOpenMP

#----------------------------------------------------------------------
# Modules
#----------------------------------------------------------------------
include(cmake/VISPModule.cmake)

# process subdirectories
add_subdirectory(modules)

#-------------------------------------------------------------------------------
# specific things that need to be updated in vpConfig.h
#-------------------------------------------------------------------------------
VP_SET(VISP_HAVE_OPENMP      TRUE IF USE_OPENMP)
VP_SET(VISP_HAVE_OPENCV      TRUE IF (BUILD_MODULE_visp_core AND USE_OPENCV))
VP_SET(VISP_HAVE_X11         TRUE IF (BUILD_MODULE_visp_core AND USE_X11))
VP_SET(VISP_HAVE_GTK         TRUE IF (BUILD_MODULE_visp_core AND USE_GTK2))
VP_SET(VISP_HAVE_GDI         TRUE IF (BUILD_MODULE_visp_core AND USE_GDI))
VP_SET(VISP_HAVE_D3D9        TRUE IF (BUILD_MODULE_visp_core AND USE_DIRECT3D))
VP_SET(VISP_HAVE_JPEG        TRUE IF (BUILD_MODULE_visp_core AND USE_JPEG))
VP_SET(VISP_HAVE_PNG         TRUE IF (BUILD_MODULE_visp_core AND USE_PNG))
VP_SET(VISP_HAVE_YARP        TRUE IF (BUILD_MODULE_visp_core AND USE_YARP))
VP_SET(VISP_HAVE_EIGEN3      TRUE IF (BUILD_MODULE_visp_core AND USE_EIGEN3))
VP_SET(VISP_HAVE_MKL         TRUE IF (BUILD_MODULE_visp_core AND USE_MKL))
VP_SET(VISP_HAVE_OPENBLAS    TRUE IF (BUILD_MODULE_visp_core AND USE_OPENBLAS))
VP_SET(VISP_HAVE_ATLAS       TRUE IF (BUILD_MODULE_visp_core AND USE_ATLAS))
VP_SET(VISP_HAVE_GSL         TRUE IF (BUILD_MODULE_visp_core AND USE_GSL))
VP_SET(VISP_HAVE_LAPACK      TRUE IF (BUILD_MODULE_visp_core AND (USE_LAPACK OR WITH_LAPACK)))
VP_SET(VISP_HAVE_LAPACK_NETLIB   TRUE IF (BUILD_MODULE_visp_core AND USE_LAPACK_NETLIB))
VP_SET(VISP_HAVE_LAPACK_BUILT_IN TRUE IF (BUILD_MODULE_visp_core AND WITH_LAPACK))
VP_SET(VISP_HAVE_PTHREAD     TRUE IF (BUILD_MODULE_visp_core AND USE_PTHREAD))
VP_SET(VISP_HAVE_XML2        TRUE IF (BUILD_MODULE_visp_core AND USE_XML2))
VP_SET(VISP_HAVE_PCL         TRUE IF (BUILD_MODULE_visp_core AND USE_PCL))

VP_SET(VISP_HAVE_OGRE        TRUE IF (BUILD_MODULE_visp_ar AND USE_OGRE))
VP_SET(VISP_HAVE_OIS         TRUE IF (BUILD_MODULE_visp_ar AND USE_OIS))
VP_SET(VISP_HAVE_COIN3D      TRUE IF (BUILD_MODULE_visp_ar AND USE_COIN3D))
VP_SET(VISP_HAVE_SOWIN       TRUE IF (BUILD_MODULE_visp_ar AND USE_SOWIN))
VP_SET(VISP_HAVE_SOXT        TRUE IF (BUILD_MODULE_visp_ar AND USE_SOXT))
VP_SET(VISP_HAVE_SOQT        TRUE IF (BUILD_MODULE_visp_ar AND USE_SOQT))
VP_SET(VISP_HAVE_QT          TRUE IF (BUILD_MODULE_visp_ar AND USE_QT))

VP_SET(VISP_HAVE_ZBAR        TRUE IF (BUILD_MODULE_visp_detection AND USE_ZBAR))
VP_SET(VISP_HAVE_DMTX        TRUE IF (BUILD_MODULE_visp_detection AND USE_DMTX))

VP_SET(VISP_HAVE_AFMA4       TRUE IF (BUILD_MODULE_visp_robot AND USE_AFMA4))
VP_SET(VISP_HAVE_AFMA6       TRUE IF (BUILD_MODULE_visp_robot AND USE_AFMA6))
VP_SET(VISP_HAVE_VIPER650    TRUE IF (BUILD_MODULE_visp_robot AND USE_VIPER650))
VP_SET(VISP_HAVE_VIPER850    TRUE IF (BUILD_MODULE_visp_robot AND USE_VIPER850))
VP_SET(VISP_HAVE_FRANKA      TRUE IF (BUILD_MODULE_visp_robot AND USE_FRANKA))
VP_SET(VISP_HAVE_BICLOPS     TRUE IF (BUILD_MODULE_visp_robot AND USE_BICLOPS))
VP_SET(VISP_HAVE_PTU46       TRUE IF (BUILD_MODULE_visp_robot AND USE_PTU46))
#VP_SET(VISP_HAVE_PIONEER     TRUE IF (BUILD_MODULE_visp_robot AND USE_ARIA))
if(BUILD_MODULE_visp_robot AND USE_ARIA)
  if(UNIX AND USE_PTHREAD AND RT_FOUND AND DL_FOUND)
    set(VISP_HAVE_PIONEER TRUE)
  elseif(NOT UNIX)
    set(VISP_HAVE_PIONEER TRUE)
  endif()
endif()
#VP_SET(VISP_HAVE_VIRTUOSE    TRUE IF (BUILD_MODULE_visp_robot AND USE_VIRTUOSE))
if(BUILD_MODULE_visp_robot AND USE_VIRTUOSE)
  if(UNIX AND USE_PTHREAD AND RT_FOUND AND DL_FOUND)
    set(VISP_HAVE_VIRTUOSE TRUE)
  elseif(NOT UNIX)
    set(VISP_HAVE_VIRTUOSE TRUE)
  endif()
endif()
VP_SET(VISP_HAVE_COIN3D      TRUE IF (BUILD_MODULE_visp_robot AND USE_COIN3D))

VP_SET(VISP_HAVE_V4L2        TRUE IF (BUILD_MODULE_visp_sensor AND USE_V4L2))
VP_SET(VISP_HAVE_DC1394      TRUE IF (BUILD_MODULE_visp_sensor AND USE_DC1394))
VP_SET(VISP_HAVE_CMU1394     TRUE IF (BUILD_MODULE_visp_sensor AND USE_CMU1394))
VP_SET(VISP_HAVE_DIRECTSHOW  TRUE IF (BUILD_MODULE_visp_sensor AND USE_DIRECTSHOW))
VP_SET(VISP_HAVE_LIBFREENECT TRUE IF (BUILD_MODULE_visp_sensor AND USE_LIBFREENECT))
VP_SET(VISP_HAVE_LIBUSB_1    TRUE IF (BUILD_MODULE_visp_sensor AND USE_LIBUSB_1))
VP_SET(VISP_HAVE_REALSENSE   TRUE IF (BUILD_MODULE_visp_sensor AND USE_REALSENSE))
VP_SET(VISP_HAVE_REALSENSE2  TRUE IF (BUILD_MODULE_visp_sensor AND USE_REALSENSE2))
VP_SET(VISP_HAVE_FLYCAPTURE  TRUE IF (BUILD_MODULE_visp_sensor AND USE_FLYCAPTURE))
VP_SET(VISP_HAVE_PYLON  TRUE IF (BUILD_MODULE_visp_sensor AND USE_PYLON))
VP_SET(VISP_HAVE_COMEDI      TRUE IF (BUILD_MODULE_visp_sensor AND USE_COMEDI))
VP_SET(VISP_HAVE_ATIDAQ      TRUE IF (BUILD_MODULE_visp_sensor AND WITH_ATIDAQ))
VP_SET(VISP_HAVE_CLIPPER     TRUE IF (BUILD_MODULE_visp_mbt AND BUILD_MODULE_visp_klt AND WITH_CLIPPER))
VP_SET(VISP_HAVE_APRILTAG    TRUE IF (BUILD_MODULE_visp_detection AND WITH_APRILTAG))
<<<<<<< HEAD
VP_SET(VISP_HAVE_PUGIXML     TRUE IF (BUILD_MODULE_visp_core AND WITH_PUGIXML))
=======
VP_SET(VISP_DISABLE_APRILTAG_BIG_FAMILY TRUE IF (CMAKE_BUILD_TYPE MATCHES "RelWithDebInfo" AND CMAKE_COMPILER_IS_GNUCC AND CMAKE_CXX_COMPILER_VERSION VERSION_LESS 5.5))
>>>>>>> 6d12d9e6
VP_SET(VISP_HAVE_QBDEVICE    TRUE IF (BUILD_MODULE_visp_robot AND WITH_QBDEVICE))

VP_SET(VISP_BUILD_SHARED_LIBS TRUE IF BUILD_SHARED_LIBS) # for header vpConfig.h
VP_SET(VISP_HAVE_DC1394_CAMERA_ENUMERATE TRUE IF (USE_DC1394 AND DC1394_CAMERA_ENUMERATE_FOUND)) # for header vpConfig.h
VP_SET(VISP_HAVE_DC1394_FIND_CAMERAS     TRUE IF (USE_DC1394 AND DC1394_FIND_CAMERAS_FOUND)) # for header vpConfig.h
VP_SET(VISP_HAVE_D3D9     TRUE IF USE_DIRECT3D) # for header vpConfig.h
VP_SET(VISP_HAVE_GTK      TRUE IF USE_GTK2) # for header vpConfig.h
VP_SET(VISP_HAVE_XRANDR   TRUE IF XRANDR) # for header vpConfig.h

# Check if libfreenect dependencies (ie libusb-1.0 and libpthread) are available
if(USE_LIBFREENECT AND USE_LIBUSB_1 AND USE_PTHREAD)
  if(LIBFREENECT_FOUND AND LIBUSB_1_FOUND AND PTHREAD_FOUND)
    set(VISP_HAVE_LIBFREENECT_AND_DEPENDENCIES TRUE)

    # The material is found. Check if libfreenect is an old version
    include(CheckCXXSourceCompiles)
    set(CMAKE_REQUIRED_LIBRARIES ${LIBFREENECT_LIBRARIES} ${PTHREAD_LIBRARIES} ${LIBUSB_1_LIBRARIES})
    set(CMAKE_REQUIRED_INCLUDES ${LIBFREENECT_INCLUDE_DIRS} ${PTHREAD_INCLUDE_DIRS} ${LIBUSB_1_INCLUDE_DIRS})
    CHECK_CXX_SOURCE_COMPILES("
      #include <libfreenect.hpp>

      class vpMyKinect : public Freenect::FreenectDevice
      {
      };

      int main()
      {
        Freenect::Freenect<vpMyKinect> freenect;
      }
      " LIBFREENECT_IS_OLD_VERSION)
    #MESSAGE("LIBFREENECT_IS_OLD_VERSION: ${LIBFREENECT_IS_OLD_VERSION}")
    if(LIBFREENECT_IS_OLD_VERSION)
      set(VISP_HAVE_LIBFREENECT_OLD TRUE)  # for header vpConfig.h
    else()
      set(VISP_HAVE_LIBFREENECT_OLD FALSE) # for header vpConfig.h
    endif()
  endif()
endif()

# check OpenCV nonfree modules and version
if(USE_OPENCV)
  set(VISP_HAVE_OPENCV_VERSION "(${OpenCV_VERSION_MAJOR}<<16 | ${OpenCV_VERSION_MINOR}<<8 | ${OpenCV_VERSION_PATCH})") # for vpConfig.h
  if(OpenCV_VERSION)
    if(OpenCV_VERSION VERSION_LESS "2.4.0")
      message(STATUS "opencv nonfree module found")
      set(VISP_HAVE_OPENCV_NONFREE TRUE)  # for header vpConfig.h
    elseif(OPENCV_NONFREE_FOUND) # OpenCV < 3.0.0
      message(STATUS "opencv xfeatures2d module found")
      set(VISP_HAVE_OPENCV_NONFREE TRUE)  # for header vpConfig.h
    elseif(OPENCV_XFEATURES2D_FOUND) # OpenCV >= 3.0.0
      set(VISP_HAVE_OPENCV_XFEATURES2D TRUE)  # for header vpConfig.h
    else()
      message(STATUS "opencv nonfree or xfeature2d module not found")
    endif()
  else()
    message(STATUS "opencv nonfree not found")
    set(VISP_HAVE_OPENCV_VERSION "(0)") # for vpConfig.h
  endif()
endif()

# coin and gui
if(USE_SOWIN OR USE_SOXT OR (USE_SOQT AND SoQt_FOUND) OR (USE_SOQT AND USE_QT))
  set(VISP_HAVE_COIN3D_AND_GUI TRUE)         # for header vpConfig.h
endif()

# PCL and 3rd party advanced vars
if(USE_PCL)
  include(cmake/PCLTools.cmake)
endif()

# check libfranka and set version
if(USE_FRANKA)
  set(VISP_HAVE_FRANKA_VERSION "(${Franka_VERSION_MAJOR}<<16 | ${Franka_VERSION_MINOR}<<8 | ${Franka_VERSION_PATCH})") # for vpConfig.h
endif()

# Find isnan macro (C-style)
VP_SET(VISP_HAVE_FUNC_ISNAN TRUE IF HAVE_FUNC_ISNAN) # for header vpConfig.h
# Find std::isnan function (cmath)
VP_SET(VISP_HAVE_FUNC_STD_ISNAN TRUE IF HAVE_FUNC_STD_ISNAN) # for header vpConfig.h
# Find _isnan function for MSVC
VP_SET(VISP_HAVE_FUNC__ISNAN TRUE IF HAVE_FUNC__ISNAN) # for header vpConfig.h
# Find isinf macro (C-style)
VP_SET(VISP_HAVE_FUNC_ISINF TRUE IF HAVE_FUNC_ISINF) # for header vpConfig.h
# Find std::isinf function (cmath)
VP_SET(VISP_HAVE_FUNC_STD_ISINF TRUE IF HAVE_FUNC_STD_ISINF) # for header vpConfig.h
# Find _finite function for MSVC
VP_SET(VISP_HAVE_FUNC__FINITE TRUE IF HAVE_FUNC__FINITE) # for header vpConfig.h
# Find round function (math.h)
VP_SET(VISP_HAVE_FUNC_ROUND TRUE IF HAVE_FUNC_ROUND) # for header vpConfig.h
# Find std::round function (cmath)
VP_SET(VISP_HAVE_FUNC_STD_ROUND TRUE IF HAVE_FUNC_STD_ROUND) # for header vpConfig.h
# Find erfc function (math.h)
VP_SET(VISP_HAVE_FUNC_ERFC TRUE IF HAVE_FUNC_ERFC) # for header vpConfig.h
# Find std::erfc function (cmath)
VP_SET(VISP_HAVE_FUNC_STD_ERFC TRUE IF HAVE_FUNC_STD_ERFC) # for header vpConfig.h
# Find strtof function (stdlib.h)
VP_SET(VISP_HAVE_FUNC_STRTOF TRUE IF HAVE_FUNC_STRTOF) # for header vpConfig.h
# Find log1p function (math.h)
VP_SET(VISP_HAVE_FUNC_LOG1P TRUE IF HAVE_FUNC_LOG1P) # for header vpConfig.h
# Find inet_ntop function
VP_SET(VISP_HAVE_FUNC_INET_NTOP TRUE IF HAVE_FUNC_INET_NTOP) # for header vpConfig.h

VP_SET(VISP_BUILD_DEPRECATED_FUNCTIONS TRUE IF BUILD_DEPRECATED_FUNCTIONS) # for header vpConfig.h
VP_SET(VISP_MOMENTS_COMBINE_MATRICES TRUE IF ENABLE_MOMENTS_COMBINE_MATRICES) # for header vpConfig.h
VP_SET(VISP_USE_MSVC TRUE IF MSVC) # for header vpConfig.h
# Hack for msvc12 (Visual 2013) where C++11 implementation is incomplete
VP_SET(VISP_HAVE_CXX11 TRUE IF USE_CXX11 OR (MSVC_VERSION EQUAL 1800)) # for header vpConfig.h

VP_SET(VISP_HAVE_BICLOPS_AND_GET_HOMED_STATE_FUNCTION TRUE IF (USE_BICLOPS AND BICLOPS_HAVE_GET_HOMED_STATE_FUNCTION)) # for header vpConfig.h

# libraries for Pioneer mobile robots
if(USE_ARIA AND UNIX)
  if(ARIA_FOUND AND USE_PTHREAD AND RT_FOUND AND DL_FOUND)
    set(VISP_HAVE_PIONEER TRUE) # for header vpConfig.h
  endif()
elseif(USE_ARIA AND NOT UNIX)
  set(VISP_HAVE_PIONEER TRUE) # for header vpConfig.h
endif()

# examples
if(BUILD_ANDROID_EXAMPLES)
  add_subdirectory(samples)
endif()

if(ANDROID)
  add_subdirectory(platforms/android/service)
endif()

# ----------------------------------------------------------------------------
# Finalization: generate configuration-based files
# ----------------------------------------------------------------------------

# Generate platform-dependent and configuration-dependent headers
include(cmake/VISPGenerateHeaders.cmake)

# Configure the file describing how to use ViSP. VISPConfig.cmake
# is the main file configuring a CMake package.
# . Exports build settings and dependencies for projects using ViSP as a
#   third party project.
# . Create and install files for simple use of find_package(VISP)
#   by other cmakified "user" projects and libraries depending on ViSP.
#   (see "Mastering CMake", pp.72)
# . To use ViSP in a third party project based on CMake:
#   find_package(VISP REQUIRED)
#   include_directories(${VISP_INCLUDE_DIRS})
#   target_link_libraries(<target> ${VISP_LIBRARIES})
include(cmake/VISPGenerateConfig.cmake)

# Generate Info.plist for the IOS/OSX frameworks
if(APPLE_FRAMEWORK)
  include(cmake/VISPGenerateInfoPlist.cmake)
endif()

#----------------------------------------------------------------------
# For Dart server and tests
# We use CDash set through CTestConfig.cmake file
# Dashboards are sent to http://cdash.irisa.fr/CDash/index.php?project=ViSP
#----------------------------------------------------------------------
if(BUILD_TESTS)
  include(CTest)
endif()

#----------------------------------------------------------------------
# For CPack packaging tool
#----------------------------------------------------------------------

option(BUILD_PACKAGE "Configure ViSP packaging" OFF)
if(BUILD_PACKAGE)
  if(UNIX AND NOT APPLE AND NOT WIN32) # =linux
    option(BUILD_PACKAGE_DEBIAN "Build debian package" ON)
    option(BUILD_PACKAGE_RPM "Build rpm package" ON)
  endif()

  include(cmake/CPackConfig.cmake)
endif(BUILD_PACKAGE)

#----------------------------------------------------------------------
# Generate the package dependent visp-config shell script for projects which
# are not using CMake:
# Usage:
#    visp-config --cflags ...
#----------------------------------------------------------------------
if(NOT CMAKE_GENERATOR MATCHES "Xcode")
  include(cmake/VISPGenerateConfigScript.cmake)
endif()

#----------------------------------------------------------------------
# Propagation in sub dirs to build demo, example, test, tutorial
#----------------------------------------------------------------------

set(VISP_DIR ${PROJECT_BINARY_DIR})
mark_as_advanced(VISP_DIR)
mark_as_advanced(VISP_INCLUDE_DIRS)

if(BUILD_DEMOS)
  add_subdirectory(demo)
  vp_add_subdirectories(VISP_CONTRIB_MODULES_PATH demo)
endif()
if(BUILD_EXAMPLES)
  add_subdirectory(example)
  vp_add_subdirectories(VISP_CONTRIB_MODULES_PATH example)
endif()
if(BUILD_TUTORIALS)
  add_subdirectory(tutorial)
  vp_add_subdirectories(VISP_CONTRIB_MODULES_PATH tutorial)
endif()
if(BUILD_APPS)
  vp_add_subdirectories(VISP_CONTRIB_MODULES_PATH apps)
endif()

# ----------------------------------------------------------------------------
#  Make some cmake vars advanced
# ----------------------------------------------------------------------------
if(JPEG_FOUND)
  mark_as_advanced(jconfig_dir)
endif()
if(OGRE_FOUND)
  vp_set_ogre_advanced_var()
endif()
if(Coin_FOUND)
  mark_as_advanced(Coin_DIR Coin_LIBRARY Qt5OpenGL_DIR)
endif()

# ----------------------------------------------------------------------------
#  Update version of 3rd party for which info is missing
# ----------------------------------------------------------------------------
if(USE_JPEG)
  if(NOT JPEG_LIB_VERSION)
    vp_parse_header("${JPEG_INCLUDE_DIR}/jpeglib.h" JPEG_VERSION_LINES JPEG_LIB_VERSION)
  endif()
  if(NOT JPEG_LIB_VERSION)
    get_filename_component(JPEG_LIB_DIR ${JPEG_LIBRARIES} PATH)
    string(REPLACE "lib" "include" JPEG_INC_DIR ${JPEG_LIB_DIR})
    vp_parse_header("${JPEG_INC_DIR}/jconfig.h" JPEG_VERSION_LINES JPEG_LIB_VERSION)
  endif()
  if(NOT JPEG_LIB_VERSION)
    vp_parse_header("${JPEG_INCLUDE_DIR}/jconfig.h" JPEG_VERSION_LINES JPEG_LIB_VERSION)
    if(NOT JPEG_LIB_VERSION)
      vp_parse_header("${JPEG_INCLUDE_DIR}/jconfig-32.h" JPEG_LIB_VERSION JPEG_LIB_VERSION)
      if(NOT JPEG_LIB_VERSION)
        vp_parse_header("${JPEG_INCLUDE_DIR}/jconfig-64.h" JPEG_LIB_VERSION JPEG_LIB_VERSION)
      endif()
    endif()
  endif()
endif()
if(USE_OIS)
  vp_parse_header("${OIS_INCLUDE_DIR}/OISPrereqs.h" OIS_VERSION_LINES OIS_VERSION_MAJOR OIS_VERSION_MINOR OIS_VERSION_PATCH)
  set(OIS_VERSION "${OIS_VERSION_MAJOR}.${OIS_VERSION_MINOR}.${OIS_VERSION_PATCH}")
endif()
if(USE_EIGEN3)
  # Additionnal check to be sure that Eigen3 include dir os well detected
  if(NOT EXISTS ${EIGEN3_INCLUDE_DIR})
    message(WARNING "Eigen3 config file is detected in ${Eigen3_DIR}. Using ${Eigen3_DIR}/Eigen3Config.cmake doesn't allow to use a valid Eigen3 include dir: ${EIGEN3_INCLUDE_DIR}. Modify Eigen3_DIR to point to Eigen3Config.cmake file located in Eigen3 installation folder or turn USE_EIGEN3 OFF.")
  endif()
  if(NOT EIGEN3_VERSION_STRING)
    vp_parse_header("${EIGEN3_INCLUDE_DIR}/Eigen/src/Core/util/Macros.h" EIGEN3_VERSION_LINES EIGEN_WORLD_VERSION EIGEN_MAJOR_VERSION EIGEN_MINOR_VERSION)
    set(EIGEN3_VERSION_STRING "${EIGEN_WORLD_VERSION}.${EIGEN_MAJOR_VERSION}.${EIGEN_MINOR_VERSION}")
  endif()
endif()
if(USE_COIN3D)
  vp_parse_header("${COIN3D_INCLUDE_DIRS}/Inventor/C/basic.h" COIN_VERSION_LINES COIN_MAJOR_VERSION COIN_MINOR_VERSION COIN_MICRO_VERSION)
  set(COIN3D_VERSION "${COIN_MAJOR_VERSION}.${COIN_MINOR_VERSION}.${COIN_MICRO_VERSION}")
endif()

# ----------------------------------------------------------------------------
#  Autodetect if we are in a GIT repository
# ----------------------------------------------------------------------------
find_host_package(Git QUIET)

if(NOT DEFINED VISP_VCSVERSION AND GIT_FOUND)
  execute_process(COMMAND "${GIT_EXECUTABLE}" describe --tags --always --dirty --match "[0-9].[0-9].[0-9]*"
    WORKING_DIRECTORY "${VISP_SOURCE_DIR}"
    OUTPUT_VARIABLE VISP_VCSVERSION
    RESULT_VARIABLE GIT_RESULT
    ERROR_QUIET
    OUTPUT_STRIP_TRAILING_WHITESPACE
  )
  if(NOT GIT_RESULT EQUAL 0)
    set(VISP_VCSVERSION "unknown")
  endif()
elseif(NOT DEFINED VISP_VCSVERSION)
  # We don't have git:
  set(VISP_VCSVERSION "unknown")
endif()

# ----------------------------------------------------------------------------
# Summary:
# ----------------------------------------------------------------------------
status("")
status("==========================================================")
status("General configuration information for ViSP ${VISP_VERSION}")
status("")
if(VISP_VCSVERSION)
  status("  Version control:" ${VISP_VCSVERSION})
endif()

if(VISP_CONTRIB_MODULES_PATH)
  set(__dump_extra_header OFF)
  foreach(p ${VISP_CONTRIB_MODULES_PATH})
    if(EXISTS ${p})
      if(NOT __dump_extra_header)
        set(__dump_extra_header ON)
        status("")
        status("  Extra modules:")
      else()
        status("")
      endif()
      set(EXTRA_MODULES_VCSVERSION "unknown")
      if(GIT_FOUND)
        execute_process(COMMAND "${GIT_EXECUTABLE}" describe --tags --always --dirty --match "[0-9].[0-9].[0-9]*"
          WORKING_DIRECTORY "${p}"
          OUTPUT_VARIABLE EXTRA_MODULES_VCSVERSION
          RESULT_VARIABLE GIT_RESULT
          ERROR_QUIET
          OUTPUT_STRIP_TRAILING_WHITESPACE
        )
        if(NOT GIT_RESULT EQUAL 0)
          set(EXTRA_MODULES_VCSVERSION "unknown")
        endif()
      endif()
      status("    Location (extra):" ${p})
      status("    Version control (extra):" ${EXTRA_MODULES_VCSVERSION})
    endif()
  endforeach()
  unset(__dump_extra_header)
endif()

# ========================== build platform ==========================
status("")
status("  Platform:")
if(NOT CMAKE_VERSION VERSION_LESS 2.8.11)
  string(TIMESTAMP TIMESTAMP "" UTC)
  if(TIMESTAMP)
    status("    Timestamp:"    ${TIMESTAMP})
  endif()
endif()
status("    Host:"             ${CMAKE_HOST_SYSTEM_NAME} ${CMAKE_HOST_SYSTEM_VERSION} ${CMAKE_HOST_SYSTEM_PROCESSOR})
if(CMAKE_CROSSCOMPILING)
  status("    Target:"         ${CMAKE_SYSTEM_NAME} ${CMAKE_SYSTEM_VERSION} ${CMAKE_SYSTEM_PROCESSOR})
endif()
status("    CMake:"            ${CMAKE_VERSION})
status("    CMake generator:"  ${CMAKE_GENERATOR})
status("    CMake build tool:" ${CMAKE_BUILD_TOOL})
if(MSVC)
  status("    MSVC:"           ${MSVC_VERSION})
endif()
if(CMAKE_GENERATOR MATCHES Xcode)
  status("    Xcode:"          ${XCODE_VERSION})
endif()
if(NOT CMAKE_GENERATOR MATCHES "Xcode|Visual Studio")
  status("    Configuration:"  ${CMAKE_BUILD_TYPE})
endif()

# ========================== C/C++ options ==========================
if(CMAKE_CXX_COMPILER_VERSION)
  set(VISP_COMPILER_STR "${CMAKE_CXX_COMPILER} ${CMAKE_CXX_COMPILER_ARG1} (ver ${CMAKE_CXX_COMPILER_VERSION})")
elseif(CMAKE_COMPILER_IS_CLANGCXX)
  set(VISP_COMPILER_STR "${CMAKE_CXX_COMPILER} ${CMAKE_CXX_COMPILER_ARG1} (ver ${CMAKE_CLANG_REGEX_VERSION})")
elseif(CMAKE_COMPILER_IS_GNUCXX)
  set(VISP_COMPILER_STR "${CMAKE_CXX_COMPILER} ${CMAKE_CXX_COMPILER_ARG1} (ver ${CMAKE_GCC_REGEX_VERSION})")
else()
  set(VISP_COMPILER_STR "${CMAKE_CXX_COMPILER} ${CMAKE_CXX_COMPILER_ARG1}")
endif()
string(STRIP "${VISP_COMPILER_STR}" VISP_COMPILER_STR)

status("")
status("  C/C++:")
status("    Built as dynamic libs?:" BUILD_SHARED_LIBS THEN "yes" ELSE "no")
status("    C++ Compiler:"           ${VISP_COMPILER_STR})
status("    C++ flags (Release):"    ${CMAKE_CXX_FLAGS} ${CMAKE_CXX_FLAGS_RELEASE})
status("    C++ flags (Debug):"      ${CMAKE_CXX_FLAGS} ${CMAKE_CXX_FLAGS_DEBUG})
status("    C Compiler:"             ${CMAKE_C_COMPILER} ${CMAKE_C_COMPILER_ARG1})
status("    C flags (Release):"      ${CMAKE_C_FLAGS} ${CMAKE_C_FLAGS_RELEASE})
status("    C flags (Debug):"        ${CMAKE_C_FLAGS} ${CMAKE_C_FLAGS_DEBUG})
if(WIN32)
  status("    Linker flags (Release):" ${CMAKE_EXE_LINKER_FLAGS} ${CMAKE_EXE_LINKER_FLAGS_RELEASE})
  status("    Linker flags (Debug):"   ${CMAKE_EXE_LINKER_FLAGS} ${CMAKE_EXE_LINKER_FLAGS_DEBUG})
else()
  status("    Linker flags (Release):" ${CMAKE_SHARED_LINKER_FLAGS} ${CMAKE_SHARED_LINKER_FLAGS_RELEASE})
  status("    Linker flags (Debug):"   ${CMAKE_SHARED_LINKER_FLAGS} ${CMAKE_SHARED_LINKER_FLAGS_DEBUG})
endif()

# ========================== ViSP modules ==========================
status("")
status("  ViSP modules:")
string(REPLACE "visp_" "" VISP_MODULES_BUILD_ST          "${VISP_MODULES_BUILD}")
string(REPLACE "visp_" "" VISP_MODULES_DISABLED_USER_ST  "${VISP_MODULES_DISABLED_USER}")
string(REPLACE "visp_" "" VISP_MODULES_DISABLED_FORCE_ST "${VISP_MODULES_DISABLED_FORCE}")
set(VISP_MODULES_DISABLED_AUTO_ST "")
foreach(m ${VISP_MODULES_DISABLED_AUTO})
  set(__mdeps "")
  foreach(d ${VISP_MODULE_${m}_DEPS})
    if(d MATCHES "^visp_" AND NOT USE_${d})
      list(APPEND __mdeps ${d})
    endif()
  endforeach()
  if(__mdeps)
    list(APPEND VISP_MODULES_DISABLED_AUTO_ST "${m}(deps: ${__mdeps})")
  else()
    list(APPEND VISP_MODULES_DISABLED_AUTO_ST "${m}")
  endif()
endforeach()
string(REPLACE "visp_" "" VISP_MODULES_DISABLED_AUTO_ST  "${VISP_MODULES_DISABLED_AUTO_ST}")

status("    To be built:"            VISP_MODULES_BUILD          THEN ${VISP_MODULES_BUILD_ST}          ELSE "-")
status("    Disabled:"               VISP_MODULES_DISABLED_USER  THEN ${VISP_MODULES_DISABLED_USER_ST}  ELSE "-")
status("    Disabled by dependency:" VISP_MODULES_DISABLED_AUTO  THEN ${VISP_MODULES_DISABLED_AUTO_ST}  ELSE "-")
status("    Unavailable:"            VISP_MODULES_DISABLED_FORCE THEN ${VISP_MODULES_DISABLED_FORCE_ST} ELSE "-")

# ========================== Android details ==========================
if(ANDROID)
  status("")
  if(DEFINED ANDROID_NDK_REVISION)
    set(__msg "${ANDROID_NDK} (ver ${ANDROID_NDK_REVISION})")
  else()
    set(__msg "location: ${ANDROID_NDK}")
  endif()
  status("  Android NDK: " ${__msg})
  status("    Android ABI:" ${ANDROID_ABI})
  if(BUILD_WITH_STANDALONE_TOOLCHAIN)
    status("    NDK toolchain:" "standalone: ${ANDROID_STANDALONE_TOOLCHAIN}")
  elseif(BUILD_WITH_ANDROID_NDK OR DEFINED ANDROID_TOOLCHAIN_NAME)
    status("    NDK toolchain:" "${ANDROID_TOOLCHAIN_NAME}")
  endif()
  status("    STL type:" ${ANDROID_STL})
  status("    Native API level:" ${ANDROID_NATIVE_API_LEVEL})

  if(BUILD_ANDROID_PROJECTS)
    status("  Android SDK: " "${ANDROID_SDK} (tools: ${ANDROID_SDK_TOOLS_VERSION} build tools: ${ANDROID_SDK_BUILD_TOOLS_VERSION})")
    if(ANDROID_EXECUTABLE)
      status("    android tool:"  "${ANDROID_EXECUTABLE}")
    endif()
  else()
    status("  Android SDK: " "not used, projects are not built")
  endif()
  if(DEFINED ANDROID_SDK_COMPATIBLE_TARGET)
    status("    SDK target:" "${ANDROID_SDK_COMPATIBLE_TARGET}")
  endif()
  if(DEFINED ANDROID_PROJECTS_BUILD_TYPE)
    if(ANDROID_PROJECTS_BUILD_TYPE STREQUAL "ANT")
      status("    Projects build scripts:" "Ant/Eclipse compatible")
    elseif(ANDROID_PROJECTS_BUILD_TYPE STREQUAL "ANT")
      status("    Projects build scripts:" "Gradle")
    endif()
  endif()
endif()

# ================== Windows RT features ==================
if(WIN32)
  status("")
  status("  Windows RT support:" WINRT THEN "yes" ELSE "no")
  if(WINRT)
    status("    Building for Microsoft platform: " ${CMAKE_SYSTEM_NAME})
    status("    Building for architectures: " ${CMAKE_VS_EFFECTIVE_PLATFORMS})
    status("    Building for version: " ${CMAKE_SYSTEM_VERSION})
  endif()
endif()

# ========================== java ==========================
status("")
status("  Python (for build):"  PYTHON_DEFAULT_AVAILABLE THEN "${PYTHON_DEFAULT_EXECUTABLE}" ELSE NO)

if(BUILD_JAVA OR BUILD_visp_java)
  status("")
  status("  Java:"            BUILD_FAT_JAVA_LIB  THEN "export all functions"                                      ELSE "")
  status("    ant:"           ANT_EXECUTABLE      THEN "${ANT_EXECUTABLE} (ver ${ANT_VERSION})"                    ELSE NO)
  if(NOT ANDROID)
    status("    JNI:"         JNI_INCLUDE_DIRS    THEN "${JNI_INCLUDE_DIRS}"                                       ELSE NO)
  endif()
endif()


# ============================ Options ===========================
status("")
status("  Build options: ")
status("    Build deprecated:"           BUILD_DEPRECATED_FUNCTIONS      THEN "yes" ELSE "no")
status("    Build with moment combine:"  ENABLE_MOMENTS_COMBINE_MATRICES THEN "yes" ELSE "no")


# ===================== Optional 3rd parties =====================
status("")
status("  Mathematics: ")
status("    Use MKL:"                USE_MKL            THEN "yes" ELSE "no")
status("    Use OpenBLAS:"           USE_OPENBLAS       THEN "yes" ELSE "no")
status("    Use Atlas:"              USE_ATLAS          THEN "yes" ELSE "no")
status("    Use Netlib Lapack:"      USE_LAPACK_NETLIB  THEN "yes (ver ${LAPACK_C_VERSION})" ELSE "no")
status("    Use Lapack (built-in):"  WITH_LAPACK        THEN "yes (ver ${LAPACK_VERSION})" ELSE "no")
status("    Use Eigen3:"             USE_EIGEN3         THEN "yes (ver ${EIGEN3_VERSION_STRING})" ELSE "no")
status("    Use OpenCV:"             USE_OPENCV         THEN "yes (ver ${OpenCV_VERSION})" ELSE "no")
status("    Use GSL:"                USE_GSL            THEN "yes (ver ${GSL_VERSION})" ELSE "no")
status("")
status("  Simulator: ")
status("    Ogre simulator: ")
status("    \\- Use Ogre3D:"         USE_OGRE         THEN "yes (ver ${OGRE_VERSION})" ELSE "no")
status("    \\- Use OIS:"            USE_OIS          THEN "yes (ver ${OIS_VERSION})" ELSE "no")
status("    Coin simulator: ")
status("    \\- Use Coin3D:"         USE_COIN3D       THEN "yes (ver ${COIN3D_VERSION})" ELSE "no")
status("    \\- Use SoWin:"          USE_SOWIN        THEN "yes" ELSE "no")
status("    \\- Use SoXt:"           USE_SOXT         THEN "yes" ELSE "no")
if(USE_SOQT AND SoQt_FOUND)
status("    \\- Use SoQt:"           USE_SOQT AND SoQt_FOUND THEN "yes (ver ${SoQt_VERSION})" ELSE "no")
else()
status("    \\- Use SoQt:"           USE_SOQT         THEN "yes" ELSE "no")
endif()
status("    \\- Use Qt5:"            USE_SOQT AND SoQt_FOUND                    THEN "yes" ELSE "no")
status("    \\- Use Qt4:"            USE_QT   AND DESIRED_QT_VERSION MATCHES 4  THEN "yes" ELSE "no")
status("    \\- Use Qt3:"            USE_QT   AND DESIRED_QT_VERSION MATCHES 3  THEN "yes" ELSE "no")
status("")
status("  Media I/O: ")
status("    Use JPEG:"               USE_JPEG         THEN "yes (ver ${JPEG_LIB_VERSION})" ELSE "no")
status("    Use PNG:"                USE_PNG          THEN "yes (ver ${PNG_VERSION_STRING})" ELSE "no")
status("    \\- Use ZLIB:"           USE_ZLIB         THEN "yes (ver ${ZLIB_VERSION_STRING})" ELSE "no")
status("    Use OpenCV:"             USE_OPENCV       THEN "yes (ver ${OpenCV_VERSION})" ELSE "no")
status("")
status("  Real robots: ")
status("    Use Afma4:"              USE_AFMA4        THEN "yes" ELSE "no")
status("    Use Afma6:"              USE_AFMA6        THEN "yes" ELSE "no")
status("    Use Franka:"             USE_FRANKA       THEN "yes (ver ${Franka_VERSION})" ELSE "no")
status("    Use Viper650:"           USE_VIPER850     THEN "yes" ELSE "no")
status("    Use Viper850:"           USE_VIPER850     THEN "yes" ELSE "no")
status("    Use aria (Pioneer):"     USE_ARIA         THEN "yes" ELSE "no")
status("    Use PTU46:"              USE_PTU46        THEN "yes" ELSE "no")
status("    Use Biclops PT:"         USE_BICLOPS      THEN "yes" ELSE "no")
status("    Use Virtuose:"           USE_VIRTUOSE     THEN "yes" ELSE "no")
status("    Use qbdevice (built-in):" WITH_QBDEVICE   THEN "yes (ver ${QBDEVICE_VERSION})" ELSE "no")
status("")
status("  GUI: ")
status("    Use X11:"                USE_X11          THEN "yes" ELSE "no")
status("    Use GTK:"                USE_GTK2         THEN "yes (ver ${GTK2_VERSION})" ELSE "no")
status("    Use OpenCV:"             USE_OPENCV       THEN "yes (ver ${OpenCV_VERSION})" ELSE "no")
status("    Use GDI:"                USE_GDI          THEN "yes" ELSE "no")
status("    Use Direct3D:"           USE_DIRECT3D     THEN "yes" ELSE "no")
status("")
status("  Cameras: ")
status("    Use DC1394-2.x:"         USE_DC1394       THEN "yes (ver ${DC1394_VERSION})" ELSE "no")
status("    Use CMU 1394:"           USE_CMU1394      THEN "yes" ELSE "no")
status("    Use V4L2:"               USE_V4L2         THEN "yes (ver ${V4L2_VERSION})" ELSE "no")
status("    Use directshow:"         USE_DIRECTSHOW   THEN "yes" ELSE "no")
status("    Use OpenCV:"             USE_OPENCV       THEN "yes (ver ${OpenCV_VERSION})" ELSE "no")
status("    Use Flycapture:"         USE_FLYCAPTURE   THEN "yes (ver ${FLYCAPTURE_VERSION})" ELSE "no")
status("    Use Pylon:"         USE_PYLON   THEN "yes (ver ${PYLON_VERSION})" ELSE "no")
status("")
status("  RGB-D sensors: ")
status("    Use Realsense:"          USE_REALSENSE    THEN "yes (ver ${REALSENSE_VERSION})" ELSE "no")
status("    Use Realsense2:"         USE_REALSENSE2   THEN "yes (ver ${REALSENSE2_VERSION})" ELSE "no")
status("    Use Kinect:"             USE_LIBFREENECT AND USE_LIBUSB_1 AND USE_PTHREAD THEN "yes" ELSE "no")
status("    \\- Use libfreenect:"    USE_LIBFREENECT  THEN "yes (ver ${LIBFREENECT_VERSION})" ELSE "no")
status("    \\- Use libusb-1:"       USE_LIBUSB_1     THEN "yes (ver ${LIBUSB_1_VERSION})" ELSE "no")
status("    \\- Use pthread:"        USE_PTHREAD      THEN "yes" ELSE "no")
status("    Use PCL:"                USE_PCL          THEN "yes (ver ${PCL_VERSION})" ELSE "no")
status("    \\- Use VTK:"            VTK_FOUND        THEN "yes (ver ${VTK_VERSION})" ELSE "no")
status("")
status("  F/T sensors: ")
status("    Use atidaq (built-in):"  WITH_ATIDAQ      THEN "yes (ver ${ATIDAQ_VERSION})" ELSE "no")
status("    Use comedi:"             USE_COMEDI       THEN "yes (ver ${COMEDI_VERSION})" ELSE "no")
status("")
status("  Detection: ")
status("    Use zbar:"                      USE_ZBAR                            THEN "yes (ver ${ZBAR_VERSION})" ELSE "no")
status("    Use dmtx:"                      USE_DMTX                            THEN "yes (ver ${DMTX_VERSION})" ELSE "no")
status("    Use AprilTag (built-in):"       WITH_APRILTAG                       THEN "yes (ver ${APRILTAG_VERSION})" ELSE "no")
status("    Disable AprilTag big family:"   VISP_DISABLE_APRILTAG_BIG_FAMILY    THEN "yes" ELSE "no")
status("")
status("  Misc: ")
status("    Use Clipper (built-in):"  WITH_CLIPPER     THEN "yes (ver ${CLIPPER_VERSION})" ELSE "no")
status("    Use pugixml (built-in):"  WITH_PUGIXML     THEN "yes (ver ${PUGIXML_VERSION})" ELSE "no")
status("    Use libxml2:"             USE_XML2         THEN "yes (ver ${XML2_VERSION_STRING})" ELSE "no")
status("")
status("  Optimization: ")
status("    Use OpenMP:"             USE_OPENMP         THEN "yes" ELSE "no")
status("    Use pthread:"            USE_PTHREAD        THEN "yes" ELSE "no")
status("    Use pthread (built-in):" WITH_PTHREAD       THEN "yes (ver ${PTHREADS_VERSION})" ELSE "no")
status("    Use cxx11:"              USE_CXX11          THEN "yes" ELSE "no")
status("    cxx standard:"           CMAKE_CXX_STANDARD THEN "${CMAKE_CXX_STANDARD}" ELSE "no")

# ========================== documentation ==========================
status("")
status("  Documentation: ")
status("    Use doxygen:"            DOXYGEN_FOUND    THEN "yes" ELSE "no")

# ========================== samples and tests ==========================
status("")
status("  Tests and samples:")
status("    Tests:"                  BUILD_TESTS      THEN "yes" ELSE "no")
status("    Demos:"                  BUILD_DEMOS      THEN "yes" ELSE "no")
status("    Examples:"               BUILD_EXAMPLES   THEN "yes" ELSE "no")
status("    Tutorials:"              BUILD_TUTORIALS  THEN "yes" ELSE "no")
if(APPS_FOUND)
  status("    Apps:"              BUILD_APPS  THEN "yes" ELSE "no")
endif()

# ========================== auxiliary ==========================
status("")
status("  Install path:" "${CMAKE_INSTALL_PREFIX}")
status("")

status("==========================================================")

vp_finalize_status()<|MERGE_RESOLUTION|>--- conflicted
+++ resolved
@@ -875,11 +875,8 @@
 VP_SET(VISP_HAVE_ATIDAQ      TRUE IF (BUILD_MODULE_visp_sensor AND WITH_ATIDAQ))
 VP_SET(VISP_HAVE_CLIPPER     TRUE IF (BUILD_MODULE_visp_mbt AND BUILD_MODULE_visp_klt AND WITH_CLIPPER))
 VP_SET(VISP_HAVE_APRILTAG    TRUE IF (BUILD_MODULE_visp_detection AND WITH_APRILTAG))
-<<<<<<< HEAD
 VP_SET(VISP_HAVE_PUGIXML     TRUE IF (BUILD_MODULE_visp_core AND WITH_PUGIXML))
-=======
 VP_SET(VISP_DISABLE_APRILTAG_BIG_FAMILY TRUE IF (CMAKE_BUILD_TYPE MATCHES "RelWithDebInfo" AND CMAKE_COMPILER_IS_GNUCC AND CMAKE_CXX_COMPILER_VERSION VERSION_LESS 5.5))
->>>>>>> 6d12d9e6
 VP_SET(VISP_HAVE_QBDEVICE    TRUE IF (BUILD_MODULE_visp_robot AND WITH_QBDEVICE))
 
 VP_SET(VISP_BUILD_SHARED_LIBS TRUE IF BUILD_SHARED_LIBS) # for header vpConfig.h
