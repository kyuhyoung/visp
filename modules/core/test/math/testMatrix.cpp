/****************************************************************************
 *
 * This file is part of the ViSP software.
 * Copyright (C) 2005 - 2017 by Inria. All rights reserved.
 *
 * This software is free software; you can redistribute it and/or
 * modify it under the terms of the GNU General Public License
 * ("GPL") version 2 as published by the Free Software Foundation.
 * See the file LICENSE.txt at the root directory of this source
 * distribution for additional information about the GNU GPL.
 *
 * For using ViSP with software that can not be combined with the GNU
 * GPL, please contact Inria about acquiring a ViSP Professional
 * Edition License.
 *
 * See http://visp.inria.fr for more information.
 *
 * This software was developed at:
 * Inria Rennes - Bretagne Atlantique
 * Campus Universitaire de Beaulieu
 * 35042 Rennes Cedex
 * France
 *
 * If you have questions regarding the use of this file, please contact
 * Inria at visp@inria.fr
 *
 * This file is provided AS IS with NO WARRANTY OF ANY KIND, INCLUDING THE
 * WARRANTY OF DESIGN, MERCHANTABILITY AND FITNESS FOR A PARTICULAR PURPOSE.
 *
 * Description:
 * Test some vpMatrix functionalities.
 *
 * Authors:
 * Fabien Spindler
 *
 *****************************************************************************/

/*!
  \example testMatrix.cpp

  Test some vpMatrix functionalities.
*/

#include <visp3/core/vpConfig.h>
#include <visp3/core/vpDebug.h>
#include <visp3/core/vpMath.h>
#include <visp3/core/vpHomogeneousMatrix.h>
#include <visp3/core/vpVelocityTwistMatrix.h>
#include <visp3/core/vpGEMM.h>

#include <stdlib.h>
#include <stdio.h>


namespace {
  bool test(const std::string &s, const vpMatrix &M, const std::vector<double> &bench)
  {
    static unsigned int cpt = 0;
    std::cout << "** Test " << ++cpt << std::endl;
    std::cout << s << "(" << M.getRows() << "," << M.getCols() << ") = \n" << M << std::endl;
    if(bench.size() != M.size()) {
      std::cout << "Test fails: bad size wrt bench" << std::endl;
      return false;
    }
    for (unsigned int i=0; i<M.size(); i++) {
      if (std::fabs(M.data[i]-bench[i]) > std::fabs(M.data[i])*std::numeric_limits<double>::epsilon()) {
        std::cout << "Test fails: bad content" << std::endl;
        return false;
      }
    }

    return true;
  }

  double getRandomValues(const double min, const double max) {
    return (max - min) * ( (double) rand() / (double) RAND_MAX ) + min;
  }

  bool equalMatrix(const vpMatrix &A, const vpMatrix &B, const double tol=std::numeric_limits<double>::epsilon()) {
    if (A.getRows() != B.getRows() || A.getCols() != B.getCols()) {
      return false;
    }

    for (unsigned int i = 0; i < A.getRows(); i++) {
      for (unsigned int j = 0; j < A.getCols(); j++) {
        if ( !vpMath::equal(A[i][j], B[i][j], tol) ) {
          return false;
        }
      }
    }

    return true;
  }

#if defined(VISP_HAVE_LAPACK) && !defined(VISP_HAVE_LAPACK_BUILT_IN)
  vpMatrix generateRandomMatrix(const unsigned int rows, const unsigned int cols, const double min, const double max) {
    vpMatrix M(rows, cols);

    for (unsigned int i = 0; i < M.getRows(); i++) {
      for (unsigned int j = 0; j < M.getCols(); j++) {
        M[i][j] = getRandomValues(min, max);
      }
    }

    return M;
  }

  vpColVector generateRandomVector(const unsigned int rows, const double min, const double max) {
    vpColVector v(rows);

    for (unsigned int i = 0; i < v.getRows(); i++) {
      v[i] = getRandomValues(min, max);
    }

    return v;
  }

  //Copy of vpMatrix::mult2Matrices
  vpMatrix dgemm_regular(const vpMatrix &A, const vpMatrix &B) {
    vpMatrix C;

    if ((A.getRows() != C.getRows()) || (B.getCols() != C.getCols())) C.resize(A.getRows(), B.getCols(), false);

    if (A.getCols() != B.getRows()) {
      throw(vpException(vpException::dimensionError,
                        "Cannot multiply (%dx%d) matrix by (%dx%d) matrix",
                        A.getRows(), A.getCols(), B.getRows(), B.getCols()));
    }

    // 5/12/06 some "very" simple optimization to avoid indexation
    unsigned int BcolNum = B.getCols();
    unsigned int BrowNum = B.getRows();
    unsigned int i,j,k;
    for (i=0;i<A.getRows();i++)
    {
      double *rowptri = A[i];
      double *ci = C[i];
      for (j=0;j<BcolNum;j++)
      {
        double s = 0;
        for (k=0;k<BrowNum;k++) s += rowptri[k] * B[k][j];
        ci[j] = s;
      }
    }

    return C;
  }

  //Copy of vpMatrix::AtA
  vpMatrix AtA_regular(const vpMatrix &A) {
    vpMatrix B;
    B.resize(A.getCols(), A.getCols(), false);

    unsigned int i,j,k;
    double s;
    double *ptr;
    for (i=0;i<A.getCols();i++)
    {
      double *Bi = B[i] ;
      for (j=0;j<i;j++)
      {
        ptr=A.data;
        s = 0 ;
        for (k=0;k<A.getRows();k++)
        {
          s +=(*(ptr+i)) * (*(ptr+j));
          ptr+=A.getCols();
        }
        *Bi++ = s ;
        B[j][i] = s;
      }
      ptr=A.data;
      s = 0 ;
      for (k=0;k<A.getRows();k++)
      {
        s +=(*(ptr+i)) * (*(ptr+i));
        ptr+=A.getCols();
      }
      *Bi = s;
    }

    return B;
  }

  //Copy of vpMatrix::multMatrixVector
  vpMatrix dgemv_regular(const vpMatrix &A, const vpColVector &v) {
    vpColVector w;

    if (A.getCols() != v.getRows()) {
      throw(vpException(vpException::dimensionError,
                        "Cannot multiply a (%dx%d) matrix by a (%d) column vector",
                        A.getRows(), A.getCols(), v.getRows())) ;
    }

    w.resize(A.getRows(), true);

    for (unsigned int j=0;j<A.getCols();j++) {
      double vj = v[j] ; // optimization em 5/12/2006
      for (unsigned int i=0;i<A.getRows();i++) {
        w[i]+=A[i][j] * vj;
      }
    }

    return w;
  }

  //Copy of vpMatrix::operator*(const vpVelocityTwistMatrix &V)
  vpMatrix mat_mul_twist_matrix(const vpMatrix &A, const vpVelocityTwistMatrix &V) {
    vpMatrix M;

    if (A.getCols() != V.getRows()) {
      throw(vpException(vpException::dimensionError,
                        "Cannot multiply (%dx%d) matrix by (6x6) velocity twist matrix",
                        A.getRows(), A.getCols()));
    }

    M.resize(A.getRows(), 6, false);

    unsigned int VcolNum = V.getCols();
    unsigned int VrowNum = V.getRows();

    for (unsigned int i=0;i<A.getRows();i++)
    {
      double *rowptri = A[i];
      double *ci = M[i];
      for (unsigned int j=0;j<VcolNum;j++)
      {
        double s = 0;
        for (unsigned int k=0;k<VrowNum;k++) s += rowptri[k] * V[k][j];
        ci[j] = s;
      }
    }

    return M;
  }
#endif
}


int
main()
{
  try {
    int err = 1;
    {
      vpColVector c(6, 1);
      vpRowVector r(6, 1);
      std::vector<double> bench(6, 1);
      vpMatrix M1(c);
      if (test("M1", M1, bench) == false)
        return err;
      vpMatrix M2(r);
      if (test("M2", M2, bench) == false)
        return err;
    }
    {
      vpMatrix M(4,5);
      int val = 0;
      for(unsigned int i=0; i<M.getRows(); i++) {
        for(unsigned int j=0; j<M.getCols(); j++) {
          M[i][j] = val++;
        }
      }
      std::cout <<"M ";
      M.print (std::cout, 4);

      vpMatrix N;
      N.init(M, 0, 1, 2, 3);
      std::cout <<"N ";
      N.print (std::cout, 4);
      std::string header("My 4-by-5 matrix\nwith a second line");

      // Save matrix in text format
      if (vpMatrix::saveMatrix("matrix.mat", M, false, header.c_str()))
        std::cout << "Matrix saved in matrix.mat file" << std::endl;
      else
        return err;

      // Load matrix in text format
      vpMatrix M1;
      char header_[100];
      if (vpMatrix::loadMatrix("matrix.mat", M1, false, header_))
        std::cout << "Matrix loaded from matrix.mat file with header \"" << header_ << "\": \n" << M1 << std::endl;
      else
        return err;
      if (header != std::string(header_)) {
        std::cout << "Bad header in matrix.mat" << std::endl;
        return err;
      }

      // Save matrix in binary format
      if (vpMatrix::saveMatrix("matrix.bin", M, true, header.c_str()))
        std::cout << "Matrix saved in matrix.bin file" << std::endl;
      else
        return err;

      // Load matrix in binary format
      if (vpMatrix::loadMatrix("matrix.bin", M1, true, header_))
        std::cout << "Matrix loaded from matrix.bin file with header \"" << header_ << "\": \n" << M1 << std::endl;
      else
        return err;
      if (header != std::string(header_)) {
        std::cout << "Bad header in matrix.bin" << std::endl;
        return err;
      }

      // Save matrix in YAML format
      if (vpMatrix::saveMatrixYAML("matrix.yml", M, header.c_str()))
        std::cout << "Matrix saved in matrix.yml file" << std::endl;
      else
        return err;

      // Read matrix in YAML format
      vpMatrix M2;
      if (vpMatrix::loadMatrixYAML("matrix.yml", M2, header_))
        std::cout << "Matrix loaded from matrix.yml file with header \"" << header_ << "\": \n" << M2 << std::endl;
      else
        return err;
      if (header != std::string(header_)) {
        std::cout << "Bad header in matrix.mat" << std::endl;
        return err;
      }
    }

    {
      vpRotationMatrix R(vpMath::rad(10), vpMath::rad(20), vpMath::rad(30));
      std::cout << "R: \n" << R << std::endl;
      vpMatrix M1(R);
      std::cout << "M1: \n" << M1 << std::endl;
      vpMatrix M2(M1);
      std::cout << "M2: \n" << M2 << std::endl;
      vpMatrix M3 = R;
      std::cout << "M3: \n" << M3 << std::endl;
      vpMatrix M4 = M1;
      std::cout << "M4: \n" << M4 << std::endl;
    }
    {

      std::cout << "------------------------" << std::endl;
      std::cout << "--- TEST PRETTY PRINT---" << std::endl;
      std::cout << "------------------------" << std::endl;
      vpMatrix M ;
      M.eye(4);

      std::cout << "call std::cout << M;" << std::endl;
      std::cout << M << std::endl;

      std::cout << "call M.print (std::cout, 4);" << std::endl;
      M.print (std::cout, 4);

      std::cout << "------------------------" << std::endl;
      M.resize(3,3) ;
      M.eye(3);
      M[1][0]=1.235;
      M[1][1]=12.345;
      M[1][2]=.12345;
      std::cout << "call std::cout << M;" << std::endl;
      std::cout << M;
      std::cout << "call M.print (std::cout, 6);" << std::endl;
      M.print (std::cout, 6);
      std::cout << std::endl;

      std::cout << "------------------------" << std::endl;
      M[0][0]=-1.235;
      M[1][0]=-12.235;

      std::cout << "call std::cout << M;" << std::endl;
      std::cout << M << std::endl;

      std::cout << "call M.print (std::cout, 10);" << std::endl;
      M.print (std::cout, 10);
      std::cout << std::endl;

      std::cout << "call M.print (std::cout, 2);" << std::endl;
      M.print (std::cout, 2);
      std::cout << std::endl;

      std::cout << "------------------------" << std::endl;
      M.resize(3,3) ;
      M.eye(3);
      M[0][2]=-0.0000000876;
      std::cout << "call std::cout << M;" << std::endl;
      std::cout << M << std::endl;

      std::cout << "call M.print (std::cout, 4);" << std::endl;
      M.print (std::cout, 4);
      std::cout << std::endl;
      std::cout << "call M.print (std::cout, 10, \"M\");" << std::endl;
      M.print (std::cout, 10, "M");
      std::cout << std::endl;
      std::cout << "call M.print (std::cout, 20, \"M\");" << std::endl;
      M.print (std::cout, 20, "M");
      std::cout << std::endl;


      std::cout << "------------------------" << std::endl;
      std::cout << "--- TEST RESIZE --------" << std::endl;
      std::cout << "------------------------" << std::endl;
      std::cout <<  "5x5" << std::endl;
      M.resize(5,5,false);
      std::cout << M << std::endl;
      std::cout << "3x2" << std::endl;
      M.resize(3,2,false);
      std::cout << M << std::endl;
      std::cout << "2x2" << std::endl;
      M.resize(2,2,false);
      std::cout << M << std::endl;
      std::cout << "------------------------" << std::endl;

      vpVelocityTwistMatrix vMe;
      vpMatrix A(1,6),B;

      A=1.0;
      //vMe=1.0;
      B=A*vMe;

      std::cout << "------------------------" << std::endl;
      std::cout << "--- TEST vpRowVector * vpColVector" << std::endl;
      std::cout << "------------------------" << std::endl;
      vpRowVector r(3);
      r[0] = 2;
      r[1] = 3;
      r[2] = 4;

      vpColVector c(3);
      c[0] = 1;
      c[1] = 2;
      c[2] = -1;

      double rc = r * c;

      r.print(std::cout, 2, "r");
      c.print(std::cout, 2, "c");
      std::cout << "r * c = " << rc << std::endl;

      std::cout << "------------------------" << std::endl;
      std::cout << "--- TEST vpRowVector * vpMatrix" << std::endl;
      std::cout << "------------------------" << std::endl;
      M.resize(3,3) ;
      M.eye(3);

      M[1][0] = 1.5;
      M[2][0] = 2.3;

      vpRowVector rM = r * M;

      r.print(std::cout, 2, "r");
      M.print(std::cout, 10, "M");
      std::cout << "r * M = " << rM << std::endl;

      std::cout << "------------------------" << std::endl;
      std::cout << "--- TEST vpGEMM " << std::endl;
      std::cout << "------------------------" << std::endl;
      M.resize(3,3) ;
      M.eye(3);
      vpMatrix N(3, 3);
      N[0][0] = 2;
      N[1][0] = 1.2;
      N[1][2] = 0.6;
      N[2][2] = 0.25;

      vpMatrix C(3, 3);
      C.eye(3);

      vpMatrix D;

      //realise the operation D = 2 * M^T * N + 3 C
      vpGEMM(M, N, 2, C, 3, D, VP_GEMM_A_T);
      std::cout << D << std::endl;
    }

    {
      std::cout << "------------------------" << std::endl;
      std::cout << "--- TEST vpMatrix insert() with same colNum " << std::endl;
      std::cout << "------------------------" << std::endl;
      const unsigned int nb = 100; //10000; //for ctest otherwise takes too long time with static call
      const unsigned int size = 100;

      vpMatrix m_big(nb*size, 6);
      std::vector<vpMatrix> submatrices(nb);
      for (size_t cpt = 0; cpt < submatrices.size(); cpt++) {
        vpMatrix m(size, 6);

        for (unsigned int i = 0; i < m.getRows(); i++) {
          for (unsigned int j = 0; j < m.getCols(); j++) {
            m[i][j] = getRandomValues(-100.0, 100.0);
          }
        }

        submatrices[cpt] = m;
      }

      double t = vpTime::measureTimeMs();
      for (unsigned int i = 0; i < nb; i++) {
        m_big.insert(submatrices[(size_t) i], i*size, 0);
      }
      t = vpTime::measureTimeMs() - t;
      std::cout << "Matrix insert(): " << t << " ms" << std::endl;

      for (unsigned int cpt = 0; cpt < nb; cpt++) {
        for (unsigned int i = 0; i <size; i++) {
          for (unsigned int j = 0; j < 6; j++) {
            if ( !vpMath::equal(m_big[cpt*size+i][j], submatrices[(size_t) cpt][i][j], std::numeric_limits<double>::epsilon()) ) {
              std::cerr << "Problem with vpMatrix insert()!" << std::endl;
              return EXIT_FAILURE;
            }
          }
        }
      }

      //Try to insert empty matrices
      vpMatrix m1(2,3), m2, m3;
      m1.insert(m2, 0, 0);
      m3.insert(m2, 0, 0);

      std::cout << "Insert empty matrices:" << std::endl;
      std::cout << "m1:\n" << m1 << std::endl;
      std::cout << "m2:\n" << m2 << std::endl;
      std::cout << "m3:\n" << m3 << std::endl;


      std::cout << "------------------------" << std::endl;
      std::cout << "--- TEST vpMatrix stack()" << std::endl;
      std::cout << "------------------------" << std::endl;

      {
        vpMatrix L, L2(2,6);
        L2 = 2;
        L.stack(L2);
        std::cout << "L:\n" << L << std::endl;
        L2.resize(3,6);
        L2 = 3;
        L.stack(L2);
        std::cout << "L:\n" << L << std::endl;
      }


      vpMatrix m_big_stack;
      t = vpTime::measureTimeMs();
      for (unsigned int i = 0; i < nb; i++) {
        m_big_stack.stack(submatrices[(size_t) i]);
      }
      t = vpTime::measureTimeMs() - t;
      std::cout << "\nMatrix stack(): " << t << " ms" << std::endl;

      if (!equalMatrix(m_big, m_big_stack)) {
        std::cerr << "Problem with vpMatrix stack()!" << std::endl;
        return EXIT_FAILURE;
      }


      std::cout << "------------------------" << std::endl;
      std::cout << "--- TEST vpMatrix stack(vpRowVector)" << std::endl;
      std::cout << "------------------------" << std::endl;

      vpMatrix m_big_stack_row;
      t = vpTime::measureTimeMs();
      for (unsigned int i = 0; i < m_big_stack.getRows(); i++) {
        m_big_stack_row.stack(m_big_stack.getRow(i));
      }
      t = vpTime::measureTimeMs() - t;
      std::cout << "\nMatrix stack(vpRowVector): " << t << " ms" << std::endl;

      if (!equalMatrix(m_big_stack, m_big_stack_row)) {
        std::cerr << "Problem with vpMatrix stack(vpRowVector)!" << std::endl;
        return EXIT_FAILURE;
      }


      std::cout << "------------------------" << std::endl;
      std::cout << "--- TEST vpMatrix::stack()" << std::endl;
      std::cout << "------------------------" << std::endl;

      {
        vpMatrix L, L2(2,6), L_tmp;
        L2 = 2;
        vpMatrix::stack(L_tmp, L2, L);
        std::cout << "L:\n" << L << std::endl;
        L2.resize(3,6);
        L2 = 3;
        L_tmp = L;
        vpMatrix::stack(L_tmp, L2, L);
        std::cout << "L:\n" << L << std::endl;
      }


      vpMatrix m_big_stack_static, m_big_stack_static_tmp;
      t = vpTime::measureTimeMs();
      for (unsigned int i = 0; i < nb; i++) {
        vpMatrix::stack(m_big_stack_static_tmp, submatrices[(size_t) i], m_big_stack_static);
        m_big_stack_static_tmp = m_big_stack_static;
      }
      t = vpTime::measureTimeMs() - t;
      std::cout << "\nMatrix::stack(): " << t << " ms" << std::endl;

      if (!equalMatrix(m_big, m_big_stack_static)) {
        std::cerr << "Problem with vpMatrix::stack()!" << std::endl;
        return EXIT_FAILURE;
      }


      std::cout << "------------------------" << std::endl;
      std::cout << "--- TEST vpMatrix::stack(vpMatrix, vpRowVector, vpMatrix)" << std::endl;
      std::cout << "------------------------" << std::endl;

      vpMatrix m_big_stack_static_row, m_big_stack_static_row_tmp;
      t = vpTime::measureTimeMs();
      for (unsigned int i = 0; i < m_big_stack_static.getRows(); i++) {
        vpMatrix::stack(m_big_stack_static_row_tmp, m_big_stack_static.getRow(i), m_big_stack_static_row);
        m_big_stack_static_row_tmp = m_big_stack_static_row;
      }
      t = vpTime::measureTimeMs() - t;
      std::cout << "\nMatrix::stack(vpMatrix, vpRowVector, vpMatrix): " << t << " ms" << std::endl;

      if (!equalMatrix(m_big_stack_static, m_big_stack_static_row)) {
        std::cerr << "Problem with vpMatrix::stack(vpMatrix, vpRowVector, vpMatrix)!" << std::endl;
        return EXIT_FAILURE;
      }
    }

    {
      vpMatrix m1(11,9), m2(3,4);
      for (unsigned int i = 0; i < m2.getRows(); i++) {
        for (unsigned int j = 0; j < m2.getCols(); j++) {
          m2[i][j] = getRandomValues(-100.0, 100.0);
        }
      }

      unsigned int offset_i = 4, offset_j = 3;
      m1.insert(m2, offset_i, offset_j);

      for (unsigned int i = 0; i < m2.getRows(); i++) {
        for (unsigned int j = 0; j < m2.getCols(); j++) {
          if ( !vpMath::equal(m1[i+offset_i][j+offset_j], m2[i][j], std::numeric_limits<double>::epsilon()) ) {
            std::cerr << "Problem with vpMatrix insert()!" << std::endl;
            return EXIT_FAILURE;
          }
        }
      }

      offset_i = 4, offset_j = 5;
      m1.insert(m2, offset_i, offset_j);

      for (unsigned int i = 0; i < m2.getRows(); i++) {
        for (unsigned int j = 0; j < m2.getCols(); j++) {
          if ( !vpMath::equal(m1[i+offset_i][j+offset_j], m2[i][j], std::numeric_limits<double>::epsilon()) ) {
            std::cerr << "Problem with vpMatrix insert()!" << std::endl;
            return EXIT_FAILURE;
          }
        }
      }

      offset_i = 8, offset_j = 5;
      m1.insert(m2, offset_i, offset_j);

      for (unsigned int i = 0; i < m2.getRows(); i++) {
        for (unsigned int j = 0; j < m2.getCols(); j++) {
          if ( !vpMath::equal(m1[i+offset_i][j+offset_j], m2[i][j], std::numeric_limits<double>::epsilon()) ) {
            std::cerr << "Problem with vpMatrix insert()!" << std::endl;
            return EXIT_FAILURE;
          }
        }
      }
    }

    {
      std::cout << "------------------------" << std::endl;
      std::cout << "--- TEST vpMatrix::juxtaposeMatrices()" << std::endl;
      std::cout << "------------------------" << std::endl;

      vpMatrix A(5, 6), B(5, 4);
      for (unsigned int i = 0; i < A.getRows(); i++) {
        for (unsigned int j = 0; j < A.getCols(); j++) {
          A[i][j] = i*A.getCols()+j;

          if (j < B.getCols()) {
            B[i][j] = (i*B.getCols()+j)*10;
          }
        }
      }

      vpMatrix juxtaposeM;
      vpMatrix::juxtaposeMatrices(A, B, juxtaposeM);
      std::cout << "juxtaposeM:\n" << juxtaposeM << std::endl;
    }

<<<<<<< HEAD
    {
      std::cout << "------------------------" << std::endl;
      std::cout << "--- TEST vpMatrix::hadamard()" << std::endl;
      std::cout << "------------------------" << std::endl;

      vpMatrix M1(3,5), M2(3,5);
      for (unsigned int i = 0; i < M1.size(); i++) {
        M1.data[i] = i;
        M2.data[i] = i+2;
      }

      std::cout << "M1:\n" << M1 << std::endl;
      std::cout << "\nM2:\n" << M2 << std::endl;
      M2 = M1.hadamard(M2);
      std::cout << "\nRes:\n" << M2 << std::endl;
    }

    std::cout << "All tests succeed" << std::endl;
=======
#if defined(VISP_HAVE_LAPACK) && !defined(VISP_HAVE_LAPACK_BUILT_IN)
    {
      std::cout << "------------------------" << std::endl;
      std::cout << "--- BENCHMARK dgemm/dgemv" << std::endl;
      std::cout << "------------------------" << std::endl;

      size_t nb_matrices = 10000;
      unsigned int rows = 200, cols = 6;
      double min = -1.0, max = 1.0;
      std::vector<vpMatrix> vec_A, vec_B, vec_C, vec_C_regular;
      vec_C.reserve(nb_matrices);
      vec_C_regular.reserve(nb_matrices);

      for (size_t i = 0; i < nb_matrices; i++) {
        vec_A.push_back( generateRandomMatrix(cols, rows, min, max) );
        vec_B.push_back( generateRandomMatrix(rows, cols, min, max) );
      }

      double t = vpTime::measureTimeMs();
      for (size_t i = 0; i < nb_matrices; i++) {
        vec_C.push_back( vec_A[i]*vec_B[i] );
      }
      t = vpTime::measureTimeMs() - t;
      std::cout << nb_matrices << " matrix multiplication: (6x200) x (200x6)" << std::endl;
      std::cout << "Lapack: " << t << " ms" << std::endl;
      std::cout << "vec_C:\n" << vec_C.back() << std::endl;

      t = vpTime::measureTimeMs();
      for (size_t i = 0; i < nb_matrices; i++) {
        vec_C_regular.push_back( dgemm_regular(vec_A[i], vec_B[i]) );
      }
      t = vpTime::measureTimeMs() - t;
      std::cout << "\nRegular: " << t << " ms" << std::endl;
      std::cout << "vec_C_regular:\n" << vec_C_regular.back() << std::endl;


      vpMatrix A = generateRandomMatrix(480, 640, min, max), B = generateRandomMatrix(640, 480, min, max);
      vpMatrix AB, AB_regular;

      t = vpTime::measureTimeMs();
      AB = A*B;
      t = vpTime::measureTimeMs() - t;
      std::cout << "\nMatrix multiplication: (480x640) x (640x480)" << std::endl;
      std::cout << "Lapack: " << t << " ms" << std::endl;
      std::cout << "Min=" << AB.getMinValue() << " ; Max=" << AB.getMaxValue() << std::endl;

      t = vpTime::measureTimeMs();
      AB_regular = dgemm_regular(A, B);
      t = vpTime::measureTimeMs() - t;
      std::cout << "Regular: " << t << " ms" << std::endl;
      std::cout << "Min=" << AB_regular.getMinValue() << " ; Max=" << AB_regular.getMaxValue() << std::endl;
      bool res = equalMatrix(AB, AB_regular, 1e-9);
      std::cout << "Check result: " << res << std::endl;
      if (!res) {
        std::cerr << "Problem with matrix multiplication!" << std::endl;
        return EXIT_FAILURE;
      }


      int nb_iterations = 1000;
      vpMatrix L = generateRandomMatrix(1000, 6, min, max);
      vpMatrix LTL, LTL_regular;

      t = vpTime::measureTimeMs();
      for (int i = 0; i < nb_iterations; i++)
        LTL = L.AtA();
      t = vpTime::measureTimeMs() - t;
      std::cout << "\n" << nb_iterations << " iterations of AtA for size: (1000x6)" << std::endl;
      std::cout << "Lapack: " << t << " ms" << std::endl;
      std::cout << "LTL:\n" << LTL << std::endl;

      t = vpTime::measureTimeMs();
      for (int i = 0; i < nb_iterations; i++)
        LTL_regular = AtA_regular(L);
      t = vpTime::measureTimeMs() - t;
      std::cout << "\nRegular: " << t << " ms" << std::endl;
      std::cout << "LTL_regular:\n" << LTL_regular << std::endl;
      res = equalMatrix(LTL, LTL_regular, 1e-9);
      std::cout << "Check result: " << res << std::endl;
      if (!res) {
        std::cerr << "Problem with vpMatrix::AtA()!" << std::endl;
        return EXIT_FAILURE;
      }


      vpMatrix LT = generateRandomMatrix(6, 1000, min, max);
      vpColVector R = generateRandomVector(1000, min, max);
      vpMatrix LTR, LTR_regular;

      t = vpTime::measureTimeMs();
      for (int i = 0; i < nb_iterations; i++)
        LTR = LT*R;
      t = vpTime::measureTimeMs() - t;
      std::cout << "\n" << nb_iterations << " iterations of matrix vector multiplication: (6x1000) x (1000x1)" << std::endl;
      std::cout << "Lapack: " << t << " ms" << std::endl;
      std::cout << "LTR:\n" << LTR.t() << std::endl;

      t = vpTime::measureTimeMs();
      for (int i = 0; i < nb_iterations; i++)
        LTR_regular = dgemv_regular(LT, R);
      t = vpTime::measureTimeMs() - t;
      std::cout << "\nRegular: " << t << " ms" << std::endl;
      std::cout << "LTR_regular:\n" << LTR_regular.t() << std::endl;
      res = equalMatrix(LTR, LTR_regular, 1e-9);
      std::cout << "Check result: " << res << std::endl;
      if (!res) {
        std::cerr << "Problem with dgemv!" << std::endl;
        return EXIT_FAILURE;
      }


      vpVelocityTwistMatrix V(getRandomValues(min, max), getRandomValues(min, max), getRandomValues(min, max),
                              getRandomValues(min, max), getRandomValues(min, max), getRandomValues(min, max));
      vpMatrix LV, LV_regular;

      t = vpTime::measureTimeMs();
      for (int i = 0; i < nb_iterations; i++)
        LV = L*V;
      t = vpTime::measureTimeMs() - t;
      std::cout << "\n" << nb_iterations << " iterations of matrix velocity twist matrix multiplication: (1000x6) x (6x6)" << std::endl;
      std::cout << "Lapack: " << t << " ms" << std::endl;

      t = vpTime::measureTimeMs();
      for (int i = 0; i < nb_iterations; i++)
        LV_regular = mat_mul_twist_matrix(L, V);
      t = vpTime::measureTimeMs() - t;
      std::cout << "Regular: " << t << " ms" << std::endl;
      res = equalMatrix(LV, LV_regular, 1e-9);
      std::cout << "Check result: " << res << std::endl;
      if (!res) {
        std::cerr << "Problem with matrix and velocity twist matrix multiplication!" << std::endl;
        return EXIT_FAILURE;
      }
    }
#endif

#ifdef VISP_HAVE_CPP11_COMPATIBILITY
    {
      std::vector<vpMatrix> vec_mat;
      vec_mat.emplace_back(5, 5);

      vpMatrix A(4,4), B(4,4);
      A = 1;
      B = 2;
      vpMatrix res = A+B;
      std::cout << "\n1) A+B:\n" << res << std::endl;

      vpMatrix res2;
      res2 = A+B;
      std::cout << "\n2) A+B:\n" << res2 << std::endl;
    }
#endif

    std::cout << "\nAll tests succeed" << std::endl;
>>>>>>> 467f8a1d
    return EXIT_SUCCESS;
  }
  catch(vpException &e) {
    std::cout << "Catch an exception: " << e << std::endl;
    return EXIT_FAILURE;
  }
}<|MERGE_RESOLUTION|>--- conflicted
+++ resolved
@@ -684,26 +684,6 @@
       std::cout << "juxtaposeM:\n" << juxtaposeM << std::endl;
     }
 
-<<<<<<< HEAD
-    {
-      std::cout << "------------------------" << std::endl;
-      std::cout << "--- TEST vpMatrix::hadamard()" << std::endl;
-      std::cout << "------------------------" << std::endl;
-
-      vpMatrix M1(3,5), M2(3,5);
-      for (unsigned int i = 0; i < M1.size(); i++) {
-        M1.data[i] = i;
-        M2.data[i] = i+2;
-      }
-
-      std::cout << "M1:\n" << M1 << std::endl;
-      std::cout << "\nM2:\n" << M2 << std::endl;
-      M2 = M1.hadamard(M2);
-      std::cout << "\nRes:\n" << M2 << std::endl;
-    }
-
-    std::cout << "All tests succeed" << std::endl;
-=======
 #if defined(VISP_HAVE_LAPACK) && !defined(VISP_HAVE_LAPACK_BUILT_IN)
     {
       std::cout << "------------------------" << std::endl;
@@ -857,8 +837,24 @@
     }
 #endif
 
+    {
+      std::cout << "------------------------" << std::endl;
+      std::cout << "--- TEST vpMatrix::hadamard()" << std::endl;
+      std::cout << "------------------------" << std::endl;
+
+      vpMatrix M1(3,5), M2(3,5);
+      for (unsigned int i = 0; i < M1.size(); i++) {
+        M1.data[i] = i;
+        M2.data[i] = i+2;
+      }
+
+      std::cout << "M1:\n" << M1 << std::endl;
+      std::cout << "\nM2:\n" << M2 << std::endl;
+      M2 = M1.hadamard(M2);
+      std::cout << "\nRes:\n" << M2 << std::endl;
+    }
+
     std::cout << "\nAll tests succeed" << std::endl;
->>>>>>> 467f8a1d
     return EXIT_SUCCESS;
   }
   catch(vpException &e) {
